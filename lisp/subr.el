;;; subr.el --- basic lisp subroutines for Emacs  -*- lexical-binding:t -*-

;; Copyright (C) 1985-1986, 1992, 1994-1995, 1999-2019 Free Software
;; Foundation, Inc.

;; Maintainer: emacs-devel@gnu.org
;; Keywords: internal
;; Package: emacs

;; This file is part of GNU Emacs.

;; GNU Emacs is free software: you can redistribute it and/or modify
;; it under the terms of the GNU General Public License as published by
;; the Free Software Foundation, either version 3 of the License, or
;; (at your option) any later version.

;; GNU Emacs is distributed in the hope that it will be useful,
;; but WITHOUT ANY WARRANTY; without even the implied warranty of
;; MERCHANTABILITY or FITNESS FOR A PARTICULAR PURPOSE.  See the
;; GNU General Public License for more details.

;; You should have received a copy of the GNU General Public License
;; along with GNU Emacs.  If not, see <https://www.gnu.org/licenses/>.

;;; Code:

;; declare-function's args use &rest, not &optional, for compatibility
;; with byte-compile-macroexpand-declare-function.

(defmacro declare-function (_fn _file &rest _args)
  "Tell the byte-compiler that function FN is defined, in FILE.
The FILE argument is not used by the byte-compiler, but by the
`check-declare' package, which checks that FILE contains a
definition for FN.

FILE can be either a Lisp file (in which case the \".el\"
extension is optional), or a C file.  C files are expanded
relative to the Emacs \"src/\" directory.  Lisp files are
searched for using `locate-library', and if that fails they are
expanded relative to the location of the file containing the
declaration.  A FILE with an \"ext:\" prefix is an external file.
`check-declare' will check such files if they are found, and skip
them without error if they are not.

Optional ARGLIST specifies FN's arguments, or is t to not specify
FN's arguments.  An omitted ARGLIST defaults to t, not nil: a nil
ARGLIST specifies an empty argument list, and an explicit t
ARGLIST is a placeholder that allows supplying a later arg.

Optional FILEONLY non-nil means that `check-declare' will check
only that FILE exists, not that it defines FN.  This is intended
for function definitions that `check-declare' does not recognize,
e.g., `defstruct'.

Note that for the purposes of `check-declare', this statement
must be the first non-whitespace on a line.

For more information, see Info node `(elisp)Declaring Functions'."
  (declare (advertised-calling-convention
	    (fn file &optional arglist fileonly) nil))
  ;; Does nothing - byte-compile-declare-function does the work.
  nil)


;;;; Basic Lisp macros.

(defalias 'not 'null)
(defalias 'sxhash 'sxhash-equal)

(defmacro noreturn (form)
  "Evaluate FORM, expecting it not to return.
If FORM does return, signal an error."
  (declare (debug t))
  `(prog1 ,form
     (error "Form marked with `noreturn' did return")))

(defmacro 1value (form)
  "Evaluate FORM, expecting a constant return value.
If FORM returns differing values when running under Testcover,
Testcover will raise an error."
  (declare (debug t))
  form)

(defmacro def-edebug-spec (symbol spec)
  "Set the `edebug-form-spec' property of SYMBOL according to SPEC.
Both SYMBOL and SPEC are unevaluated.  The SPEC can be:
0 (instrument no arguments); t (instrument all arguments);
a symbol (naming a function with an Edebug specification); or a list.
The elements of the list describe the argument types; see
Info node `(elisp)Specification List' for details."
  `(put (quote ,symbol) 'edebug-form-spec (quote ,spec)))

(defmacro lambda (&rest cdr)
  "Return an anonymous function.
Under dynamic binding, a call of the form (lambda ARGS DOCSTRING
INTERACTIVE BODY) is self-quoting; the result of evaluating the
lambda expression is the expression itself.  Under lexical
binding, the result is a closure.  Regardless, the result is a
function, i.e., it may be stored as the function value of a
symbol, passed to `funcall' or `mapcar', etc.

ARGS should take the same form as an argument list for a `defun'.
DOCSTRING is an optional documentation string.
 If present, it should describe how to call the function.
 But documentation strings are usually not useful in nameless functions.
INTERACTIVE should be a call to the function `interactive', which see.
It may also be omitted.
BODY should be a list of Lisp expressions.

\(fn ARGS [DOCSTRING] [INTERACTIVE] BODY)"
  (declare (doc-string 2) (indent defun)
           (debug (&define lambda-list lambda-doc
                           [&optional ("interactive" interactive)]
                           def-body)))
  ;; Note that this definition should not use backquotes; subr.el should not
  ;; depend on backquote.el.
  (list 'function (cons 'lambda cdr)))

(defmacro prog2 (form1 form2 &rest body)
  "Eval FORM1, FORM2 and BODY sequentially; return value from FORM2.
The value of FORM2 is saved during the evaluation of the
remaining args, whose values are discarded."
  (declare (indent 2) (debug t))
  `(progn ,form1 (prog1 ,form2 ,@body)))

(defmacro setq-default (&rest args)
  "Set the default value of variable VAR to VALUE.
VAR, the variable name, is literal (not evaluated);
VALUE is an expression: it is evaluated and its value returned.
The default value of a variable is seen in buffers
that do not have their own values for the variable.

More generally, you can use multiple variables and values, as in
  (setq-default VAR VALUE VAR VALUE...)
This sets each VAR's default value to the corresponding VALUE.
The VALUE for the Nth VAR can refer to the new default values
of previous VARs.

\(fn [VAR VALUE]...)"
  (declare (debug setq))
  (let ((exps nil))
    (while args
      (push `(set-default ',(pop args) ,(pop args)) exps))
    `(progn . ,(nreverse exps))))

(defmacro setq-local (var val)
  "Set variable VAR to value VAL in current buffer."
  ;; Can't use backquote here, it's too early in the bootstrap.
  (declare (debug (symbolp form)))
  (list 'set (list 'make-local-variable (list 'quote var)) val))

(defmacro defvar-local (var val &optional docstring)
  "Define VAR as a buffer-local variable with default value VAL.
Like `defvar' but additionally marks the variable as being automatically
buffer-local wherever it is set."
  (declare (debug defvar) (doc-string 3))
  ;; Can't use backquote here, it's too early in the bootstrap.
  (list 'progn (list 'defvar var val docstring)
        (list 'make-variable-buffer-local (list 'quote var))))

(defmacro push (newelt place)
  "Add NEWELT to the list stored in the generalized variable PLACE.
This is morally equivalent to (setf PLACE (cons NEWELT PLACE)),
except that PLACE is only evaluated once (after NEWELT)."
  (declare (debug (form gv-place)))
  (if (symbolp place)
      ;; Important special case, to avoid triggering GV too early in
      ;; the bootstrap.
      (list 'setq place
            (list 'cons newelt place))
    (require 'macroexp)
    (macroexp-let2 macroexp-copyable-p v newelt
      (gv-letplace (getter setter) place
        (funcall setter `(cons ,v ,getter))))))

(defmacro pop (place)
  "Return the first element of PLACE's value, and remove it from the list.
PLACE must be a generalized variable whose value is a list.
If the value is nil, `pop' returns nil but does not actually
change the list."
  (declare (debug (gv-place)))
  ;; We use `car-safe' here instead of `car' because the behavior is the same
  ;; (if it's not a cons cell, the `cdr' would have signaled an error already),
  ;; but `car-safe' is total, so the byte-compiler can safely remove it if the
  ;; result is not used.
  `(car-safe
    ,(if (symbolp place)
         ;; So we can use `pop' in the bootstrap before `gv' can be used.
         (list 'prog1 place (list 'setq place (list 'cdr place)))
       (gv-letplace (getter setter) place
         (macroexp-let2 macroexp-copyable-p x getter
           `(prog1 ,x ,(funcall setter `(cdr ,x))))))))

(defmacro when (cond &rest body)
  "If COND yields non-nil, do BODY, else return nil.
When COND yields non-nil, eval BODY forms sequentially and return
value of last one, or nil if there are none.

\(fn COND BODY...)"
  (declare (indent 1) (debug t))
  (list 'if cond (cons 'progn body)))

(defmacro unless (cond &rest body)
  "If COND yields nil, do BODY, else return nil.
When COND yields nil, eval BODY forms sequentially and return
value of last one, or nil if there are none.

\(fn COND BODY...)"
  (declare (indent 1) (debug t))
  (cons 'if (cons cond (cons nil body))))

(defsubst xor (cond1 cond2)
  "Return the boolean exclusive-or of COND1 and COND2.
If only one of the arguments is non-nil, return it; otherwise
return nil."
  (declare (pure t) (side-effect-free error-free))
  (cond ((not cond1) cond2)
        ((not cond2) cond1)))

(defmacro dolist (spec &rest body)
  "Loop over a list.
Evaluate BODY with VAR bound to each car from LIST, in turn.
Then evaluate RESULT to get return value, default nil.

\(fn (VAR LIST [RESULT]) BODY...)"
  (declare (indent 1) (debug ((symbolp form &optional form) body)))
  (unless (consp spec)
    (signal 'wrong-type-argument (list 'consp spec)))
  (unless (<= 2 (length spec) 3)
    (signal 'wrong-number-of-arguments (list '(2 . 3) (length spec))))
  ;; It would be cleaner to create an uninterned symbol,
  ;; but that uses a lot more space when many functions in many files
  ;; use dolist.
  ;; FIXME: This cost disappears in byte-compiled lexical-binding files.
  (let ((temp '--dolist-tail--))
    ;; This is not a reliable test, but it does not matter because both
    ;; semantics are acceptable, tho one is slightly faster with dynamic
    ;; scoping and the other is slightly faster (and has cleaner semantics)
    ;; with lexical scoping.
    (if lexical-binding
        `(let ((,temp ,(nth 1 spec)))
           (while ,temp
             (let ((,(car spec) (car ,temp)))
               ,@body
               (setq ,temp (cdr ,temp))))
           ,@(cdr (cdr spec)))
      `(let ((,temp ,(nth 1 spec))
             ,(car spec))
         (while ,temp
           (setq ,(car spec) (car ,temp))
           ,@body
           (setq ,temp (cdr ,temp)))
         ,@(if (cdr (cdr spec))
               `((setq ,(car spec) nil) ,@(cdr (cdr spec))))))))

(defmacro dotimes (spec &rest body)
  "Loop a certain number of times.
Evaluate BODY with VAR bound to successive integers running from 0,
inclusive, to COUNT, exclusive.  Then evaluate RESULT to get
the return value (nil if RESULT is omitted).  Its use is deprecated.

\(fn (VAR COUNT [RESULT]) BODY...)"
  (declare (indent 1) (debug dolist))
  ;; It would be cleaner to create an uninterned symbol,
  ;; but that uses a lot more space when many functions in many files
  ;; use dotimes.
  ;; FIXME: This cost disappears in byte-compiled lexical-binding files.
  (let ((temp '--dotimes-limit--)
	(start 0)
	(end (nth 1 spec)))
    ;; This is not a reliable test, but it does not matter because both
    ;; semantics are acceptable, tho one is slightly faster with dynamic
    ;; scoping and the other has cleaner semantics.
    (if lexical-binding
        (let ((counter '--dotimes-counter--))
          `(let ((,temp ,end)
                 (,counter ,start))
             (while (< ,counter ,temp)
               (let ((,(car spec) ,counter))
                 ,@body)
               (setq ,counter (1+ ,counter)))
             ,@(if (cddr spec)
                   ;; FIXME: This let often leads to "unused var" warnings.
                   `((let ((,(car spec) ,counter)) ,@(cddr spec))))))
      `(let ((,temp ,end)
             (,(car spec) ,start))
         (while (< ,(car spec) ,temp)
           ,@body
           (setq ,(car spec) (1+ ,(car spec))))
         ,@(cdr (cdr spec))))))

(defmacro declare (&rest _specs)
  "Do not evaluate any arguments, and return nil.
If a `declare' form appears as the first form in the body of a
`defun' or `defmacro' form, SPECS specifies various additional
information about the function or macro; these go into effect
during the evaluation of the `defun' or `defmacro' form.

The possible values of SPECS are specified by
`defun-declarations-alist' and `macro-declarations-alist'.

For more information, see info node `(elisp)Declare Form'."
  ;; FIXME: edebug spec should pay attention to defun-declarations-alist.
  nil)

(defmacro ignore-errors (&rest body)
  "Execute BODY; if an error occurs, return nil.
Otherwise, return result of last form in BODY.
See also `with-demoted-errors' that does something similar
without silencing all errors."
  (declare (debug t) (indent 0))
  `(condition-case nil (progn ,@body) (error nil)))

(defmacro ignore-error (condition &rest body)
  "Execute BODY; if the error CONDITION occurs, return nil.
Otherwise, return result of last form in BODY.

CONDITION can also be a list of error conditions."
  (declare (debug t) (indent 1))
  `(condition-case nil (progn ,@body) (,condition nil)))

;;;; Basic Lisp functions.

(defvar gensym-counter 0
  "Number used to construct the name of the next symbol created by `gensym'.")

(defun gensym (&optional prefix)
  "Return a new uninterned symbol.
The name is made by appending `gensym-counter' to PREFIX.
PREFIX is a string, and defaults to \"g\"."
  (let ((num (prog1 gensym-counter
               (setq gensym-counter (1+ gensym-counter)))))
    (make-symbol (format "%s%d" (or prefix "g") num))))

(defun ignore (&rest _ignore)
  "Do nothing and return nil.
This function accepts any number of arguments, but ignores them."
  (interactive)
  nil)

;; Signal a compile-error if the first arg is missing.
(defun error (&rest args)
  "Signal an error, making a message by passing ARGS to `format-message'.
Errors cause entry to the debugger when `debug-on-error' is non-nil.
This can be overridden by `debug-ignored-errors'.

To signal with MESSAGE without interpreting format characters
like `%', `\\=`' and `\\='', use (error \"%s\" MESSAGE).
In Emacs, the convention is that error messages start with a capital
letter but *do not* end with a period.  Please follow this convention
for the sake of consistency."
  (declare (advertised-calling-convention (string &rest args) "23.1"))
  (signal 'error (list (apply #'format-message args))))

(defun user-error (format &rest args)
  "Signal a user error, making a message by passing ARGS to `format-message'.
This is like `error' except that a user error (or \"pilot error\") comes
from an incorrect manipulation by the user, not from an actual problem.
In contrast with other errors, user errors normally do not cause
entry to the debugger, even when `debug-on-error' is non-nil.
This can be overridden by `debug-ignored-errors'.

To signal with MESSAGE without interpreting format characters
like `%', `\\=`' and `\\='', use (error \"%s\" MESSAGE).
In Emacs, the convention is that error messages start with a capital
letter but *do not* end with a period.  Please follow this convention
for the sake of consistency."
  (signal 'user-error (list (apply #'format-message format args))))

(defun define-error (name message &optional parent)
  "Define NAME as a new error signal.
MESSAGE is a string that will be output to the echo area if such an error
is signaled without being caught by a `condition-case'.
PARENT is either a signal or a list of signals from which it inherits.
Defaults to `error'."
  (unless parent (setq parent 'error))
  (let ((conditions
         (if (consp parent)
             (apply #'append
                    (mapcar (lambda (parent)
                              (cons parent
                                    (or (get parent 'error-conditions)
                                        (error "Unknown signal `%s'" parent))))
                            parent))
           (cons parent (get parent 'error-conditions)))))
    (put name 'error-conditions
         (delete-dups (copy-sequence (cons name conditions))))
    (when message (put name 'error-message message))))

;; We put this here instead of in frame.el so that it's defined even on
;; systems where frame.el isn't loaded.
(defun frame-configuration-p (object)
  "Return non-nil if OBJECT seems to be a frame configuration.
Any list whose car is `frame-configuration' is assumed to be a frame
configuration."
  (and (consp object)
       (eq (car object) 'frame-configuration)))

(defun apply-partially (fun &rest args)
  "Return a function that is a partial application of FUN to ARGS.
ARGS is a list of the first N arguments to pass to FUN.
The result is a new function which does the same as FUN, except that
the first N arguments are fixed at the values with which this function
was called."
  (lambda (&rest args2)
    (apply fun (append args args2))))

(defun zerop (number)
  "Return t if NUMBER is zero."
  ;; Used to be in C, but it's pointless since (= 0 n) is faster anyway because
  ;; = has a byte-code.
  (declare (compiler-macro (lambda (_) `(= 0 ,number))))
  (= 0 number))

(defun fixnump (object)
  "Return t if OBJECT is a fixnum."
  (and (integerp object)
       (<= most-negative-fixnum object most-positive-fixnum)))

(defun bignump (object)
  "Return t if OBJECT is a bignum."
  (and (integerp object) (not (fixnump object))))

(defun lsh (value count)
  "Return VALUE with its bits shifted left by COUNT.
If COUNT is negative, shifting is actually to the right.
In this case, if VALUE is a negative fixnum treat it as unsigned,
i.e., subtract 2 * most-negative-fixnum from VALUE before shifting it."
  (when (and (< value 0) (< count 0))
    (when (< value most-negative-fixnum)
      (signal 'args-out-of-range (list value count)))
    (setq value (logand (ash value -1) most-positive-fixnum))
    (setq count (1+ count)))
  (ash value count))


;;;; List functions.

;; Note: `internal--compiler-macro-cXXr' was copied from
;; `cl--compiler-macro-cXXr' in cl-macs.el.  If you amend either one,
;; you may want to amend the other, too.
(defun internal--compiler-macro-cXXr (form x)
  (let* ((head (car form))
         (n (symbol-name (car form)))
         (i (- (length n) 2)))
    (if (not (string-match "c[ad]+r\\'" n))
        (if (and (fboundp head) (symbolp (symbol-function head)))
            (internal--compiler-macro-cXXr (cons (symbol-function head) (cdr form))
                                     x)
          (error "Compiler macro for cXXr applied to non-cXXr form"))
      (while (> i (match-beginning 0))
        (setq x (list (if (eq (aref n i) ?a) 'car 'cdr) x))
        (setq i (1- i)))
      x)))

(defun caar (x)
  "Return the car of the car of X."
  (declare (compiler-macro internal--compiler-macro-cXXr))
  (car (car x)))

(defun cadr (x)
  "Return the car of the cdr of X."
  (declare (compiler-macro internal--compiler-macro-cXXr))
  (car (cdr x)))

(defun cdar (x)
  "Return the cdr of the car of X."
  (declare (compiler-macro internal--compiler-macro-cXXr))
  (cdr (car x)))

(defun cddr (x)
  "Return the cdr of the cdr of X."
  (declare (compiler-macro internal--compiler-macro-cXXr))
  (cdr (cdr x)))

(defun caaar (x)
  "Return the `car' of the `car' of the `car' of X."
  (declare (compiler-macro internal--compiler-macro-cXXr))
  (car (car (car x))))

(defun caadr (x)
  "Return the `car' of the `car' of the `cdr' of X."
  (declare (compiler-macro internal--compiler-macro-cXXr))
  (car (car (cdr x))))

(defun cadar (x)
  "Return the `car' of the `cdr' of the `car' of X."
  (declare (compiler-macro internal--compiler-macro-cXXr))
  (car (cdr (car x))))

(defun caddr (x)
  "Return the `car' of the `cdr' of the `cdr' of X."
  (declare (compiler-macro internal--compiler-macro-cXXr))
  (car (cdr (cdr x))))

(defun cdaar (x)
  "Return the `cdr' of the `car' of the `car' of X."
  (declare (compiler-macro internal--compiler-macro-cXXr))
  (cdr (car (car x))))

(defun cdadr (x)
  "Return the `cdr' of the `car' of the `cdr' of X."
  (declare (compiler-macro internal--compiler-macro-cXXr))
  (cdr (car (cdr x))))

(defun cddar (x)
  "Return the `cdr' of the `cdr' of the `car' of X."
  (declare (compiler-macro internal--compiler-macro-cXXr))
  (cdr (cdr (car x))))

(defun cdddr (x)
  "Return the `cdr' of the `cdr' of the `cdr' of X."
  (declare (compiler-macro internal--compiler-macro-cXXr))
  (cdr (cdr (cdr x))))

(defun caaaar (x)
  "Return the `car' of the `car' of the `car' of the `car' of X."
  (declare (compiler-macro internal--compiler-macro-cXXr))
  (car (car (car (car x)))))

(defun caaadr (x)
  "Return the `car' of the `car' of the `car' of the `cdr' of X."
  (declare (compiler-macro internal--compiler-macro-cXXr))
  (car (car (car (cdr x)))))

(defun caadar (x)
  "Return the `car' of the `car' of the `cdr' of the `car' of X."
  (declare (compiler-macro internal--compiler-macro-cXXr))
  (car (car (cdr (car x)))))

(defun caaddr (x)
  "Return the `car' of the `car' of the `cdr' of the `cdr' of X."
  (declare (compiler-macro internal--compiler-macro-cXXr))
  (car (car (cdr (cdr x)))))

(defun cadaar (x)
  "Return the `car' of the `cdr' of the `car' of the `car' of X."
  (declare (compiler-macro internal--compiler-macro-cXXr))
  (car (cdr (car (car x)))))

(defun cadadr (x)
  "Return the `car' of the `cdr' of the `car' of the `cdr' of X."
  (declare (compiler-macro internal--compiler-macro-cXXr))
  (car (cdr (car (cdr x)))))

(defun caddar (x)
  "Return the `car' of the `cdr' of the `cdr' of the `car' of X."
  (declare (compiler-macro internal--compiler-macro-cXXr))
  (car (cdr (cdr (car x)))))

(defun cadddr (x)
  "Return the `car' of the `cdr' of the `cdr' of the `cdr' of X."
  (declare (compiler-macro internal--compiler-macro-cXXr))
  (car (cdr (cdr (cdr x)))))

(defun cdaaar (x)
  "Return the `cdr' of the `car' of the `car' of the `car' of X."
  (declare (compiler-macro internal--compiler-macro-cXXr))
  (cdr (car (car (car x)))))

(defun cdaadr (x)
  "Return the `cdr' of the `car' of the `car' of the `cdr' of X."
  (declare (compiler-macro internal--compiler-macro-cXXr))
  (cdr (car (car (cdr x)))))

(defun cdadar (x)
  "Return the `cdr' of the `car' of the `cdr' of the `car' of X."
  (declare (compiler-macro internal--compiler-macro-cXXr))
  (cdr (car (cdr (car x)))))

(defun cdaddr (x)
  "Return the `cdr' of the `car' of the `cdr' of the `cdr' of X."
  (declare (compiler-macro internal--compiler-macro-cXXr))
  (cdr (car (cdr (cdr x)))))

(defun cddaar (x)
  "Return the `cdr' of the `cdr' of the `car' of the `car' of X."
  (declare (compiler-macro internal--compiler-macro-cXXr))
  (cdr (cdr (car (car x)))))

(defun cddadr (x)
  "Return the `cdr' of the `cdr' of the `car' of the `cdr' of X."
  (declare (compiler-macro internal--compiler-macro-cXXr))
  (cdr (cdr (car (cdr x)))))

(defun cdddar (x)
  "Return the `cdr' of the `cdr' of the `cdr' of the `car' of X."
  (declare (compiler-macro internal--compiler-macro-cXXr))
  (cdr (cdr (cdr (car x)))))

(defun cddddr (x)
  "Return the `cdr' of the `cdr' of the `cdr' of the `cdr' of X."
  (declare (compiler-macro internal--compiler-macro-cXXr))
  (cdr (cdr (cdr (cdr x)))))

(defun last (list &optional n)
  "Return the last link of LIST.  Its car is the last element.
If LIST is nil, return nil.
If N is non-nil, return the Nth-to-last link of LIST.
If N is bigger than the length of LIST, return LIST."
  (declare (side-effect-free t))
  (if n
      (and (>= n 0)
           (let ((m (safe-length list)))
             (if (< n m) (nthcdr (- m n) list) list)))
    (and list
         (nthcdr (1- (safe-length list)) list))))

(defun butlast (list &optional n)
  "Return a copy of LIST with the last N elements removed.
If N is omitted or nil, the last element is removed from the
copy."
  (declare (side-effect-free t))
  (if (and n (<= n 0)) list
    (nbutlast (copy-sequence list) n)))

(defun nbutlast (list &optional n)
  "Modifies LIST to remove the last N elements.
If N is omitted or nil, remove the last element."
  (let ((m (length list)))
    (or n (setq n 1))
    (and (< n m)
	 (progn
	   (if (> n 0) (setcdr (nthcdr (- (1- m) n) list) nil))
	   list))))

;; The function's definition was moved to fns.c,
;; but it's easier to set properties here.
(put 'proper-list-p 'pure t)
(put 'proper-list-p 'side-effect-free 'error-free)

(defun delete-dups (list)
  "Destructively remove `equal' duplicates from LIST.
Store the result in LIST and return it.  LIST must be a proper list.
Of several `equal' occurrences of an element in LIST, the first
one is kept."
  (let ((l (length list)))
    (if (> l 100)
        (let ((hash (make-hash-table :test #'equal :size l))
              (tail list) retail)
          (puthash (car list) t hash)
          (while (setq retail (cdr tail))
            (let ((elt (car retail)))
              (if (gethash elt hash)
                  (setcdr tail (cdr retail))
                (puthash elt t hash)
                (setq tail retail)))))
      (let ((tail list))
        (while tail
          (setcdr tail (delete (car tail) (cdr tail)))
          (setq tail (cdr tail))))))
  list)

;; See https://lists.gnu.org/r/emacs-devel/2013-05/msg00204.html
(defun delete-consecutive-dups (list &optional circular)
  "Destructively remove `equal' consecutive duplicates from LIST.
First and last elements are considered consecutive if CIRCULAR is
non-nil."
  (let ((tail list) last)
    (while (cdr tail)
      (if (equal (car tail) (cadr tail))
	  (setcdr tail (cddr tail))
	(setq last tail
	      tail (cdr tail))))
    (if (and circular
	     last
	     (equal (car tail) (car list)))
	(setcdr last nil)))
  list)

(defun number-sequence (from &optional to inc)
  "Return a sequence of numbers from FROM to TO (both inclusive) as a list.
INC is the increment used between numbers in the sequence and defaults to 1.
So, the Nth element of the list is (+ FROM (* N INC)) where N counts from
zero.  TO is only included if there is an N for which TO = FROM + N * INC.
If TO is nil or numerically equal to FROM, return (FROM).
If INC is positive and TO is less than FROM, or INC is negative
and TO is larger than FROM, return nil.
If INC is zero and TO is neither nil nor numerically equal to
FROM, signal an error.

This function is primarily designed for integer arguments.
Nevertheless, FROM, TO and INC can be integer or float.  However,
floating point arithmetic is inexact.  For instance, depending on
the machine, it may quite well happen that
\(number-sequence 0.4 0.6 0.2) returns the one element list (0.4),
whereas (number-sequence 0.4 0.8 0.2) returns a list with three
elements.  Thus, if some of the arguments are floats and one wants
to make sure that TO is included, one may have to explicitly write
TO as (+ FROM (* N INC)) or use a variable whose value was
computed with this exact expression.  Alternatively, you can,
of course, also replace TO with a slightly larger value
\(or a slightly more negative value if INC is negative)."
  (if (or (not to) (= from to))
      (list from)
    (or inc (setq inc 1))
    (when (zerop inc) (error "The increment can not be zero"))
    (let (seq (n 0) (next from))
      (if (> inc 0)
          (while (<= next to)
            (setq seq (cons next seq)
                  n (1+ n)
                  next (+ from (* n inc))))
        (while (>= next to)
          (setq seq (cons next seq)
                n (1+ n)
                next (+ from (* n inc)))))
      (nreverse seq))))

(defun copy-tree (tree &optional vecp)
  "Make a copy of TREE.
If TREE is a cons cell, this recursively copies both its car and its cdr.
Contrast to `copy-sequence', which copies only along the cdrs.  With second
argument VECP, this copies vectors as well as conses."
  (if (consp tree)
      (let (result)
	(while (consp tree)
	  (let ((newcar (car tree)))
	    (if (or (consp (car tree)) (and vecp (vectorp (car tree))))
		(setq newcar (copy-tree (car tree) vecp)))
	    (push newcar result))
	  (setq tree (cdr tree)))
	(nconc (nreverse result)
               (if (and vecp (vectorp tree)) (copy-tree tree vecp) tree)))
    (if (and vecp (vectorp tree))
	(let ((i (length (setq tree (copy-sequence tree)))))
	  (while (>= (setq i (1- i)) 0)
	    (aset tree i (copy-tree (aref tree i) vecp)))
	  tree)
      tree)))

;;;; Various list-search functions.

(defun assoc-default (key alist &optional test default)
  "Find object KEY in a pseudo-alist ALIST.
ALIST is a list of conses or objects.  Each element
 (or the element's car, if it is a cons) is compared with KEY by
 calling TEST, with two arguments: (i) the element or its car,
 and (ii) KEY.
If that is non-nil, the element matches; then `assoc-default'
 returns the element's cdr, if it is a cons, or DEFAULT if the
 element is not a cons.

If no element matches, the value is nil.
If TEST is omitted or nil, `equal' is used."
  (declare (side-effect-free t))
  (let (found (tail alist) value)
    (while (and tail (not found))
      (let ((elt (car tail)))
	(when (funcall (or test 'equal) (if (consp elt) (car elt) elt) key)
	  (setq found t value (if (consp elt) (cdr elt) default))))
      (setq tail (cdr tail)))
    value))

(defun member-ignore-case (elt list)
  "Like `member', but ignore differences in case and text representation.
ELT must be a string.  Upper-case and lower-case letters are treated as equal.
Unibyte strings are converted to multibyte for comparison.
Non-strings in LIST are ignored."
  (declare (side-effect-free t))
  (while (and list
	      (not (and (stringp (car list))
			(eq t (compare-strings elt 0 nil (car list) 0 nil t)))))
    (setq list (cdr list)))
  list)

(defun assoc-delete-all (key alist &optional test)
  "Delete from ALIST all elements whose car is KEY.
Compare keys with TEST.  Defaults to `equal'.
Return the modified alist.
Elements of ALIST that are not conses are ignored."
  (unless test (setq test #'equal))
  (while (and (consp (car alist))
	      (funcall test (caar alist) key))
    (setq alist (cdr alist)))
  (let ((tail alist) tail-cdr)
    (while (setq tail-cdr (cdr tail))
      (if (and (consp (car tail-cdr))
	       (funcall test (caar tail-cdr) key))
	  (setcdr tail (cdr tail-cdr))
	(setq tail tail-cdr))))
  alist)

(defun assq-delete-all (key alist)
  "Delete from ALIST all elements whose car is `eq' to KEY.
Return the modified alist.
Elements of ALIST that are not conses are ignored."
  (assoc-delete-all key alist #'eq))

(defun rassq-delete-all (value alist)
  "Delete from ALIST all elements whose cdr is `eq' to VALUE.
Return the modified alist.
Elements of ALIST that are not conses are ignored."
  (while (and (consp (car alist))
	      (eq (cdr (car alist)) value))
    (setq alist (cdr alist)))
  (let ((tail alist) tail-cdr)
    (while (setq tail-cdr (cdr tail))
      (if (and (consp (car tail-cdr))
	       (eq (cdr (car tail-cdr)) value))
	  (setcdr tail (cdr tail-cdr))
	(setq tail tail-cdr))))
  alist)

(defun alist-get (key alist &optional default remove testfn)
  "Find the first element of ALIST whose `car' equals KEY and return its `cdr'.
If KEY is not found in ALIST, return DEFAULT.
Equality with KEY is tested by TESTFN, defaulting to `eq'.

You can use `alist-get' in PLACE expressions.  This will modify
an existing association (more precisely, the first one if
multiple exist), or add a new element to the beginning of ALIST,
destructively modifying the list stored in ALIST.

Example:

   (setq foo '((a . 0)))
   (setf (alist-get 'a foo) 1
         (alist-get 'b foo) 2)

   foo => ((b . 2) (a . 1))


When using it to set a value, optional argument REMOVE non-nil
means to remove KEY from ALIST if the new value is `eql' to
DEFAULT (more precisely the first found association will be
deleted from the alist).

Example:

  (setq foo '((a . 1) (b . 2)))
  (setf (alist-get 'b foo nil 'remove) nil)

  foo => ((a . 1))"
  (ignore remove) ;;Silence byte-compiler.
  (let ((x (if (not testfn)
               (assq key alist)
             (assoc key alist testfn))))
    (if x (cdr x) default)))

(defun remove (elt seq)
  "Return a copy of SEQ with all occurrences of ELT removed.
SEQ must be a list, vector, or string.  The comparison is done with `equal'."
  (declare (side-effect-free t))
  (if (nlistp seq)
      ;; If SEQ isn't a list, there's no need to copy SEQ because
      ;; `delete' will return a new object.
      (delete elt seq)
    (delete elt (copy-sequence seq))))

(defun remq (elt list)
  "Return LIST with all occurrences of ELT removed.
The comparison is done with `eq'.  Contrary to `delq', this does not use
side-effects, and the argument LIST is not modified."
  (declare (side-effect-free t))
  (while (and (eq elt (car list)) (setq list (cdr list))))
  (if (memq elt list)
      (delq elt (copy-sequence list))
    list))

;;;; Keymap support.

(defun kbd (keys)
  "Convert KEYS to the internal Emacs key representation.
KEYS should be a string in the format returned by commands such
as `C-h k' (`describe-key').
This is the same format used for saving keyboard macros (see
`edmacro-mode').

For an approximate inverse of this, see `key-description'."
  ;; Don't use a defalias, since the `pure' property is only true for
  ;; the calling convention of `kbd'.
  (read-kbd-macro keys))
(put 'kbd 'pure t)

(defun undefined ()
  "Beep to tell the user this binding is undefined."
  (interactive)
  (ding)
  (if defining-kbd-macro
      (error "%s is undefined" (key-description (this-single-command-keys)))
    (message "%s is undefined" (key-description (this-single-command-keys))))
  (force-mode-line-update)
  ;; If this is a down-mouse event, don't reset prefix-arg;
  ;; pass it to the command run by the up event.
  (setq prefix-arg
        (when (memq 'down (event-modifiers last-command-event))
          current-prefix-arg)))

;; Prevent the \{...} documentation construct
;; from mentioning keys that run this command.
(put 'undefined 'suppress-keymap t)

(defun suppress-keymap (map &optional nodigits)
  "Make MAP override all normally self-inserting keys to be undefined.
Normally, as an exception, digits and minus-sign are set to make prefix args,
but optional second arg NODIGITS non-nil treats them like other chars."
  (define-key map [remap self-insert-command] 'undefined)
  (or nodigits
      (let (loop)
	(define-key map "-" 'negative-argument)
	;; Make plain numbers do numeric args.
	(setq loop ?0)
	(while (<= loop ?9)
	  (define-key map (char-to-string loop) 'digit-argument)
	  (setq loop (1+ loop))))))

(defun make-composed-keymap (maps &optional parent)
  "Construct a new keymap composed of MAPS and inheriting from PARENT.
When looking up a key in the returned map, the key is looked in each
keymap of MAPS in turn until a binding is found.
If no binding is found in MAPS, the lookup continues in PARENT, if non-nil.
As always with keymap inheritance, a nil binding in MAPS overrides
any corresponding binding in PARENT, but it does not override corresponding
bindings in other keymaps of MAPS.
MAPS can be a list of keymaps or a single keymap.
PARENT if non-nil should be a keymap."
  `(keymap
    ,@(if (keymapp maps) (list maps) maps)
    ,@parent))

(defun define-key-after (keymap key definition &optional after)
  "Add binding in KEYMAP for KEY => DEFINITION, right after AFTER's binding.
This is like `define-key' except that the binding for KEY is placed
just after the binding for the event AFTER, instead of at the beginning
of the map.  Note that AFTER must be an event type (like KEY), NOT a command
\(like DEFINITION).

If AFTER is t or omitted, the new binding goes at the end of the keymap.
AFTER should be a single event type--a symbol or a character, not a sequence.

Bindings are always added before any inherited map.

The order of bindings in a keymap only matters when it is used as
a menu, so this function is not useful for non-menu keymaps."
  (unless after (setq after t))
  (or (keymapp keymap)
      (signal 'wrong-type-argument (list 'keymapp keymap)))
  (setq key
	(if (<= (length key) 1) (aref key 0)
	  (setq keymap (lookup-key keymap
				   (apply 'vector
					  (butlast (mapcar 'identity key)))))
	  (aref key (1- (length key)))))
  (let ((tail keymap) done inserted)
    (while (and (not done) tail)
      ;; Delete any earlier bindings for the same key.
      (if (eq (car-safe (car (cdr tail))) key)
	  (setcdr tail (cdr (cdr tail))))
      ;; If we hit an included map, go down that one.
      (if (keymapp (car tail)) (setq tail (car tail)))
      ;; When we reach AFTER's binding, insert the new binding after.
      ;; If we reach an inherited keymap, insert just before that.
      ;; If we reach the end of this keymap, insert at the end.
      (if (or (and (eq (car-safe (car tail)) after)
		   (not (eq after t)))
	      (eq (car (cdr tail)) 'keymap)
	      (null (cdr tail)))
	  (progn
	    ;; Stop the scan only if we find a parent keymap.
	    ;; Keep going past the inserted element
	    ;; so we can delete any duplications that come later.
	    (if (eq (car (cdr tail)) 'keymap)
		(setq done t))
	    ;; Don't insert more than once.
	    (or inserted
		(setcdr tail (cons (cons key definition) (cdr tail))))
	    (setq inserted t)))
      (setq tail (cdr tail)))))

(defun map-keymap-sorted (function keymap)
  "Implement `map-keymap' with sorting.
Don't call this function; it is for internal use only."
  (let (list)
    (map-keymap (lambda (a b) (push (cons a b) list))
                keymap)
    (setq list (sort list
                     (lambda (a b)
                       (setq a (car a) b (car b))
                       (if (integerp a)
                           (if (integerp b) (< a b)
                             t)
                         (if (integerp b) t
                           ;; string< also accepts symbols.
                           (string< a b))))))
    (dolist (p list)
      (funcall function (car p) (cdr p)))))

(defun keymap--menu-item-binding (val)
  "Return the binding part of a menu-item."
  (cond
   ((not (consp val)) val)              ;Not a menu-item.
   ((eq 'menu-item (car val))
    (let* ((binding (nth 2 val))
           (plist (nthcdr 3 val))
           (filter (plist-get plist :filter)))
      (if filter (funcall filter binding)
        binding)))
   ((and (consp (cdr val)) (stringp (cadr val)))
    (cddr val))
   ((stringp (car val))
    (cdr val))
   (t val)))                            ;Not a menu-item either.

(defun keymap--menu-item-with-binding (item binding)
  "Build a menu-item like ITEM but with its binding changed to BINDING."
  (cond
   ((not (consp item)) binding)		;Not a menu-item.
   ((eq 'menu-item (car item))
    (setq item (copy-sequence item))
    (let ((tail (nthcdr 2 item)))
      (setcar tail binding)
      ;; Remove any potential filter.
      (if (plist-get (cdr tail) :filter)
          (setcdr tail (plist-put (cdr tail) :filter nil))))
    item)
   ((and (consp (cdr item)) (stringp (cadr item)))
    (cons (car item) (cons (cadr item) binding)))
   (t (cons (car item) binding))))

(defun keymap--merge-bindings (val1 val2)
  "Merge bindings VAL1 and VAL2."
  (let ((map1 (keymap--menu-item-binding val1))
        (map2 (keymap--menu-item-binding val2)))
    (if (not (and (keymapp map1) (keymapp map2)))
        ;; There's nothing to merge: val1 takes precedence.
        val1
      (let ((map (list 'keymap map1 map2))
            (item (if (keymapp val1) (if (keymapp val2) nil val2) val1)))
        (keymap--menu-item-with-binding item map)))))

(defun keymap-canonicalize (map)
  "Return a simpler equivalent keymap.
This resolves inheritance and redefinitions.  The returned keymap
should behave identically to a copy of KEYMAP w.r.t `lookup-key'
and use in active keymaps and menus.
Subkeymaps may be modified but are not canonicalized."
  ;; FIXME: Problem with the difference between a nil binding
  ;; that hides a binding in an inherited map and a nil binding that's ignored
  ;; to let some further binding visible.  Currently a nil binding hides all.
  ;; FIXME: we may want to carefully (re)order elements in case they're
  ;; menu-entries.
  (let ((bindings ())
        (ranges ())
	(prompt (keymap-prompt map)))
    (while (keymapp map)
      (setq map (map-keymap ;; -internal
                 (lambda (key item)
                   (if (consp key)
                       ;; Treat char-ranges specially.
                       (push (cons key item) ranges)
                     (push (cons key item) bindings)))
                 map)))
    ;; Create the new map.
    (setq map (funcall (if ranges 'make-keymap 'make-sparse-keymap) prompt))
    (dolist (binding ranges)
      ;; Treat char-ranges specially.  FIXME: need to merge as well.
      (define-key map (vector (car binding)) (cdr binding)))
    ;; Process the bindings starting from the end.
    (dolist (binding (prog1 bindings (setq bindings ())))
      (let* ((key (car binding))
             (oldbind (assq key bindings)))
        (push (if (not oldbind)
                  ;; The normal case: no duplicate bindings.
                  binding
                ;; This is the second binding for this key.
                (setq bindings (delq oldbind bindings))
                (cons key (keymap--merge-bindings (cdr binding)
                                                  (cdr oldbind))))
              bindings)))
    (nconc map bindings)))

(put 'keyboard-translate-table 'char-table-extra-slots 0)

(defun keyboard-translate (from to)
  "Translate character FROM to TO on the current terminal.
This function creates a `keyboard-translate-table' if necessary
and then modifies one entry in it."
  (or (char-table-p keyboard-translate-table)
      (setq keyboard-translate-table
	    (make-char-table 'keyboard-translate-table nil)))
  (aset keyboard-translate-table from to))

;;;; Key binding commands.

(defun global-set-key (key command)
  "Give KEY a global binding as COMMAND.
COMMAND is the command definition to use; usually it is
a symbol naming an interactively-callable function.
KEY is a key sequence; noninteractively, it is a string or vector
of characters or event types, and non-ASCII characters with codes
above 127 (such as ISO Latin-1) can be included if you use a vector.

Note that if KEY has a local binding in the current buffer,
that local binding will continue to shadow any global binding
that you make with this function."
  (interactive
   (let* ((menu-prompting nil)
          (key (read-key-sequence "Set key globally: ")))
     (list key
           (read-command (format "Set key %s to command: "
                                 (key-description key))))))
  (or (vectorp key) (stringp key)
      (signal 'wrong-type-argument (list 'arrayp key)))
  (define-key (current-global-map) key command))

(defun local-set-key (key command)
  "Give KEY a local binding as COMMAND.
COMMAND is the command definition to use; usually it is
a symbol naming an interactively-callable function.
KEY is a key sequence; noninteractively, it is a string or vector
of characters or event types, and non-ASCII characters with codes
above 127 (such as ISO Latin-1) can be included if you use a vector.

The binding goes in the current buffer's local map, which in most
cases is shared with all other buffers in the same major mode."
  (interactive "KSet key locally: \nCSet key %s locally to command: ")
  (let ((map (current-local-map)))
    (or map
	(use-local-map (setq map (make-sparse-keymap))))
    (or (vectorp key) (stringp key)
	(signal 'wrong-type-argument (list 'arrayp key)))
    (define-key map key command)))

(defun global-unset-key (key)
  "Remove global binding of KEY.
KEY is a string or vector representing a sequence of keystrokes."
  (interactive "kUnset key globally: ")
  (global-set-key key nil))

(defun local-unset-key (key)
  "Remove local binding of KEY.
KEY is a string or vector representing a sequence of keystrokes."
  (interactive "kUnset key locally: ")
  (if (current-local-map)
      (local-set-key key nil))
  nil)

;;;; substitute-key-definition and its subroutines.

(defvar key-substitution-in-progress nil
  "Used internally by `substitute-key-definition'.")

(defun substitute-key-definition (olddef newdef keymap &optional oldmap prefix)
  "Replace OLDDEF with NEWDEF for any keys in KEYMAP now defined as OLDDEF.
In other words, OLDDEF is replaced with NEWDEF wherever it appears.
Alternatively, if optional fourth argument OLDMAP is specified, we redefine
in KEYMAP as NEWDEF those keys which are defined as OLDDEF in OLDMAP.

If you don't specify OLDMAP, you can usually get the same results
in a cleaner way with command remapping, like this:
  (define-key KEYMAP [remap OLDDEF] NEWDEF)
\n(fn OLDDEF NEWDEF KEYMAP &optional OLDMAP)"
  ;; Don't document PREFIX in the doc string because we don't want to
  ;; advertise it.  It's meant for recursive calls only.  Here's its
  ;; meaning

  ;; If optional argument PREFIX is specified, it should be a key
  ;; prefix, a string.  Redefined bindings will then be bound to the
  ;; original key, with PREFIX added at the front.
  (or prefix (setq prefix ""))
  (let* ((scan (or oldmap keymap))
	 (prefix1 (vconcat prefix [nil]))
	 (key-substitution-in-progress
	  (cons scan key-substitution-in-progress)))
    ;; Scan OLDMAP, finding each char or event-symbol that
    ;; has any definition, and act on it with hack-key.
    (map-keymap
     (lambda (char defn)
       (aset prefix1 (length prefix) char)
       (substitute-key-definition-key defn olddef newdef prefix1 keymap))
     scan)))

(defun substitute-key-definition-key (defn olddef newdef prefix keymap)
  (let (inner-def skipped menu-item)
    ;; Find the actual command name within the binding.
    (if (eq (car-safe defn) 'menu-item)
	(setq menu-item defn defn (nth 2 defn))
      ;; Skip past menu-prompt.
      (while (stringp (car-safe defn))
	(push (pop defn) skipped))
      ;; Skip past cached key-equivalence data for menu items.
      (if (consp (car-safe defn))
	  (setq defn (cdr defn))))
    (if (or (eq defn olddef)
	    ;; Compare with equal if definition is a key sequence.
	    ;; That is useful for operating on function-key-map.
	    (and (or (stringp defn) (vectorp defn))
		 (equal defn olddef)))
	(define-key keymap prefix
	  (if menu-item
	      (let ((copy (copy-sequence menu-item)))
		(setcar (nthcdr 2 copy) newdef)
		copy)
	    (nconc (nreverse skipped) newdef)))
      ;; Look past a symbol that names a keymap.
      (setq inner-def
	    (or (indirect-function defn) defn))
      ;; For nested keymaps, we use `inner-def' rather than `defn' so as to
      ;; avoid autoloading a keymap.  This is mostly done to preserve the
      ;; original non-autoloading behavior of pre-map-keymap times.
      (if (and (keymapp inner-def)
	       ;; Avoid recursively scanning
	       ;; where KEYMAP does not have a submap.
	       (let ((elt (lookup-key keymap prefix)))
		 (or (null elt) (natnump elt) (keymapp elt)))
	       ;; Avoid recursively rescanning keymap being scanned.
	       (not (memq inner-def key-substitution-in-progress)))
	  ;; If this one isn't being scanned already, scan it now.
	  (substitute-key-definition olddef newdef keymap inner-def prefix)))))


;;;; The global keymap tree.

;; global-map, esc-map, and ctl-x-map have their values set up in
;; keymap.c; we just give them docstrings here.

(defvar global-map nil
  "Default global keymap mapping Emacs keyboard input into commands.
The value is a keymap which is usually (but not necessarily) Emacs's
global map.")

(defvar esc-map nil
  "Default keymap for ESC (meta) commands.
The normal global definition of the character ESC indirects to this keymap.")

(defvar ctl-x-map nil
  "Default keymap for C-x commands.
The normal global definition of the character C-x indirects to this keymap.")

(defvar ctl-x-4-map (make-sparse-keymap)
  "Keymap for subcommands of C-x 4.")
(defalias 'ctl-x-4-prefix ctl-x-4-map)
(define-key ctl-x-map "4" 'ctl-x-4-prefix)

(defvar ctl-x-5-map (make-sparse-keymap)
  "Keymap for frame commands.")
(defalias 'ctl-x-5-prefix ctl-x-5-map)
(define-key ctl-x-map "5" 'ctl-x-5-prefix)


;;;; Event manipulation functions.

(defconst listify-key-sequence-1 (logior 128 ?\M-\C-@))

(defun listify-key-sequence (key)
  "Convert a key sequence to a list of events."
  (if (vectorp key)
      (append key nil)
    (mapcar (function (lambda (c)
			(if (> c 127)
			    (logxor c listify-key-sequence-1)
			  c)))
	    key)))

(defun eventp (object)
  "Return non-nil if OBJECT is an input event or event object."
  (or (integerp object)
      (and (if (consp object)
               (setq object (car object))
             object)
           (symbolp object)
           (not (keywordp object)))))

(defun event-modifiers (event)
  "Return a list of symbols representing the modifier keys in event EVENT.
The elements of the list may include `meta', `control',
`shift', `hyper', `super', `alt', `click', `double', `triple', `drag',
and `down'.
EVENT may be an event or an event type.  If EVENT is a symbol
that has never been used in an event that has been read as input
in the current Emacs session, then this function may fail to include
the `click' modifier."
  (let ((type event))
    (if (listp type)
	(setq type (car type)))
    (if (symbolp type)
        ;; Don't read event-symbol-elements directly since we're not
        ;; sure the symbol has already been parsed.
	(cdr (internal-event-symbol-parse-modifiers type))
      (let ((list nil)
	    (char (logand type (lognot (logior ?\M-\^@ ?\C-\^@ ?\S-\^@
					       ?\H-\^@ ?\s-\^@ ?\A-\^@)))))
	(if (not (zerop (logand type ?\M-\^@)))
	    (push 'meta list))
	(if (or (not (zerop (logand type ?\C-\^@)))
		(< char 32))
	    (push 'control list))
	(if (or (not (zerop (logand type ?\S-\^@)))
		(/= char (downcase char)))
	    (push 'shift list))
	(or (zerop (logand type ?\H-\^@))
	    (push 'hyper list))
	(or (zerop (logand type ?\s-\^@))
	    (push 'super list))
	(or (zerop (logand type ?\A-\^@))
	    (push 'alt list))
	list))))

(defun event-basic-type (event)
  "Return the basic type of the given event (all modifiers removed).
The value is a printing character (not upper case) or a symbol.
EVENT may be an event or an event type.  If EVENT is a symbol
that has never been used in an event that has been read as input
in the current Emacs session, then this function may return nil."
  (if (consp event)
      (setq event (car event)))
  (if (symbolp event)
      (car (get event 'event-symbol-elements))
    (let* ((base (logand event (1- ?\A-\^@)))
	   (uncontrolled (if (< base 32) (logior base 64) base)))
      ;; There are some numbers that are invalid characters and
      ;; cause `downcase' to get an error.
      (condition-case ()
	  (downcase uncontrolled)
	(error uncontrolled)))))

(defsubst mouse-movement-p (object)
  "Return non-nil if OBJECT is a mouse movement event."
  (eq (car-safe object) 'mouse-movement))

(defun mouse-event-p (object)
  "Return non-nil if OBJECT is a mouse click event."
  ;; is this really correct? maybe remove mouse-movement?
  (memq (event-basic-type object) '(mouse-1 mouse-2 mouse-3 mouse-movement)))

(defun event-start (event)
  "Return the starting position of EVENT.
EVENT should be a mouse click, drag, or key press event.  If
EVENT is nil, the value of `posn-at-point' is used instead.

The following accessor functions are used to access the elements
of the position:

`posn-window': The window the event is in.
`posn-area': A symbol identifying the area the event occurred in,
or nil if the event occurred in the text area.
`posn-point': The buffer position of the event.
`posn-x-y': The pixel-based coordinates of the event.
`posn-col-row': The estimated column and row corresponding to the
position of the event.
`posn-actual-col-row': The actual column and row corresponding to the
position of the event.
`posn-string': The string object of the event, which is either
nil or (STRING . POSITION)'.
`posn-image': The image object of the event, if any.
`posn-object': The image or string object of the event, if any.
`posn-timestamp': The time the event occurred, in milliseconds.

For more information, see Info node `(elisp)Click Events'."
  (if (consp event) (nth 1 event)
    (or (posn-at-point)
        (list (selected-window) (point) '(0 . 0) 0))))

(defun event-end (event)
  "Return the ending position of EVENT.
EVENT should be a click, drag, or key press event.

See `event-start' for a description of the value returned."
  (if (consp event) (nth (if (consp (nth 2 event)) 2 1) event)
    (or (posn-at-point)
        (list (selected-window) (point) '(0 . 0) 0))))

(defsubst event-click-count (event)
  "Return the multi-click count of EVENT, a click or drag event.
The return value is a positive integer."
  (if (and (consp event) (integerp (nth 2 event))) (nth 2 event) 1))

(defsubst event-line-count (event)
  "Return the line count of EVENT, a mousewheel event.
The return value is a positive integer."
  (if (and (consp event) (integerp (nth 3 event))) (nth 3 event) 1))

;;;; Extracting fields of the positions in an event.

(defun posnp (obj)
  "Return non-nil if OBJ appears to be a valid `posn' object specifying a window.
A `posn' object is returned from functions such as `event-start'.
If OBJ is a valid `posn' object, but specifies a frame rather
than a window, return nil."
  ;; FIXME: Correct the behavior of this function so that all valid
  ;; `posn' objects are recognized, after updating other code that
  ;; depends on its present behavior.
  (and (windowp (car-safe obj))
       (atom (car-safe (setq obj (cdr obj))))                ;AREA-OR-POS.
       (integerp (car-safe (car-safe (setq obj (cdr obj))))) ;XOFFSET.
       (integerp (car-safe (cdr obj)))))                     ;TIMESTAMP.

(defsubst posn-window (position)
  "Return the window in POSITION.
POSITION should be a list of the form returned by the `event-start'
and `event-end' functions."
  (nth 0 position))

(defsubst posn-area (position)
  "Return the window area recorded in POSITION, or nil for the text area.
POSITION should be a list of the form returned by the `event-start'
and `event-end' functions."
  (let ((area (if (consp (nth 1 position))
		  (car (nth 1 position))
		(nth 1 position))))
    (and (symbolp area) area)))

(defun posn-point (position)
  "Return the buffer location in POSITION.
POSITION should be a list of the form returned by the `event-start'
and `event-end' functions.
Returns nil if POSITION does not correspond to any buffer location (e.g.
a click on a scroll bar)."
  (or (nth 5 position)
      (let ((pt (nth 1 position)))
        (or (car-safe pt)
            ;; Apparently this can also be `vertical-scroll-bar' (bug#13979).
            (if (integerp pt) pt)))))

(defun posn-set-point (position)
  "Move point to POSITION.
Select the corresponding window as well."
  (if (not (windowp (posn-window position)))
      (error "Position not in text area of window"))
  (select-window (posn-window position))
  (if (numberp (posn-point position))
      (goto-char (posn-point position))))

(defsubst posn-x-y (position)
  "Return the x and y coordinates in POSITION.
The return value has the form (X . Y), where X and Y are given in
pixels.  POSITION should be a list of the form returned by
`event-start' and `event-end'."
  (nth 2 position))

(declare-function scroll-bar-scale "scroll-bar" (num-denom whole))

(defun posn-col-row (position)
  "Return the nominal column and row in POSITION, measured in characters.
The column and row values are approximations calculated from the x
and y coordinates in POSITION and the frame's default character width
and default line height, including spacing.
For a scroll-bar event, the result column is 0, and the row
corresponds to the vertical position of the click in the scroll bar.
POSITION should be a list of the form returned by the `event-start'
and `event-end' functions."
  (let* ((pair            (posn-x-y position))
         (frame-or-window (posn-window position))
         (frame           (if (framep frame-or-window)
                              frame-or-window
                            (window-frame frame-or-window)))
         (window          (when (windowp frame-or-window) frame-or-window))
         (area            (posn-area position)))
    (cond
     ((null frame-or-window)
      '(0 . 0))
     ((eq area 'vertical-scroll-bar)
      (cons 0 (scroll-bar-scale pair (1- (window-height window)))))
     ((eq area 'horizontal-scroll-bar)
      (cons (scroll-bar-scale pair (window-width window)) 0))
     (t
      ;; FIXME: This should take line-spacing properties on
      ;; newlines into account.
      (let* ((spacing (when (display-graphic-p frame)
                        (or (with-current-buffer
                                (window-buffer (frame-selected-window frame))
                              line-spacing)
                            (frame-parameter frame 'line-spacing)))))
	(cond ((floatp spacing)
	       (setq spacing (truncate (* spacing
					  (frame-char-height frame)))))
	      ((null spacing)
	       (setq spacing 0)))
	(cons (/ (car pair) (frame-char-width frame))
	      (/ (cdr pair) (+ (frame-char-height frame) spacing))))))))

(defun posn-actual-col-row (position)
  "Return the window row number in POSITION and character number in that row.

Return nil if POSITION does not contain the actual position; in that case
`posn-col-row' can be used to get approximate values.
POSITION should be a list of the form returned by the `event-start'
and `event-end' functions.

This function does not account for the width on display, like the
number of visual columns taken by a TAB or image.  If you need
the coordinates of POSITION in character units, you should use
`posn-col-row', not this function."
  (nth 6 position))

(defsubst posn-timestamp (position)
  "Return the timestamp of POSITION.
POSITION should be a list of the form returned by the `event-start'
and `event-end' functions."
  (nth 3 position))

(defun posn-string (position)
  "Return the string object of POSITION.
Value is a cons (STRING . STRING-POS), or nil if not a string.
POSITION should be a list of the form returned by the `event-start'
and `event-end' functions."
  (let ((x (nth 4 position)))
    ;; Apparently this can also be `handle' or `below-handle' (bug#13979).
    (when (consp x) x)))

(defsubst posn-image (position)
  "Return the image object of POSITION.
Value is a list (image ...), or nil if not an image.
POSITION should be a list of the form returned by the `event-start'
and `event-end' functions."
  (nth 7 position))

(defsubst posn-object (position)
  "Return the object (image or string) of POSITION.
Value is a list (image ...) for an image object, a cons cell
\(STRING . STRING-POS) for a string object, and nil for a buffer position.
POSITION should be a list of the form returned by the `event-start'
and `event-end' functions."
  (or (posn-image position) (posn-string position)))

(defsubst posn-object-x-y (position)
  "Return the x and y coordinates relative to the object of POSITION.
The return value has the form (DX . DY), where DX and DY are
given in pixels.  POSITION should be a list of the form returned
by `event-start' and `event-end'."
  (nth 8 position))

(defsubst posn-object-width-height (position)
  "Return the pixel width and height of the object of POSITION.
The return value has the form (WIDTH . HEIGHT).  POSITION should
be a list of the form returned by `event-start' and `event-end'."
  (nth 9 position))


;;;; Obsolescent names for functions.

(make-obsolete 'forward-point "use (+ (point) N) instead." "23.1")
(make-obsolete 'buffer-has-markers-at nil "24.3")

(make-obsolete 'invocation-directory "use the variable of the same name."
               "27.1")
(make-obsolete 'invocation-name "use the variable of the same name." "27.1")

;; We used to declare string-to-unibyte obsolete, but it is a valid
;; way of getting a unibyte string that can be indexed by bytes, when
;; the original string has raw bytes in their internal multibyte
;; representation.  This can be useful when one needs to examine
;; individual bytes at known offsets from the string beginning.
;; (make-obsolete 'string-to-unibyte   "use `encode-coding-string'." "26.1")
;; string-to-multibyte is also sometimes useful (and there's no good
;; general replacement for it), so it's also been unobsoleted in Emacs 27.1.
;; (make-obsolete 'string-to-multibyte "use `decode-coding-string'." "26.1")
;; bug#23850
(make-obsolete 'string-as-unibyte   "use `encode-coding-string'." "26.1")
(make-obsolete 'string-make-unibyte   "use `encode-coding-string'." "26.1")
(make-obsolete 'string-as-multibyte "use `decode-coding-string'." "26.1")
(make-obsolete 'string-make-multibyte "use `decode-coding-string'." "26.1")

(defun log10 (x)
  "Return (log X 10), the log base 10 of X."
  (declare (obsolete log "24.4"))
  (log x 10))

(set-advertised-calling-convention
 'all-completions '(string collection &optional predicate) "23.1")
(set-advertised-calling-convention 'unintern '(name obarray) "23.3")
(set-advertised-calling-convention 'indirect-function '(object) "25.1")
(set-advertised-calling-convention 'redirect-frame-focus '(frame focus-frame) "24.3")
(set-advertised-calling-convention 'libxml-parse-xml-region '(start end &optional base-url) "27.1")
(set-advertised-calling-convention 'libxml-parse-html-region '(start end &optional base-url) "27.1")

;;;; Obsolescence declarations for variables, and aliases.

(make-obsolete-variable 'define-key-rebound-commands nil "23.2")
(make-obsolete-variable 'redisplay-end-trigger-functions 'jit-lock-register "23.1")
(make-obsolete-variable 'deferred-action-list 'post-command-hook "24.1")
(make-obsolete-variable 'deferred-action-function 'post-command-hook "24.1")
(make-obsolete-variable 'redisplay-dont-pause nil "24.5")
(make-obsolete 'window-redisplay-end-trigger nil "23.1")
(make-obsolete 'set-window-redisplay-end-trigger nil "23.1")

(make-obsolete 'process-filter-multibyte-p nil "23.1")
(make-obsolete 'set-process-filter-multibyte nil "23.1")

(make-obsolete-variable 'command-debug-status
                        "expect it to be removed in a future version." "25.2")

;; This was introduced in 21.4 for pre-unicode unification.  That
;; usage was rendered obsolete in 23.1 which uses Unicode internally.
;; Other uses are possible, so this variable is not _really_ obsolete,
;; but Stefan insists to mark it so.
(make-obsolete-variable 'translation-table-for-input nil "23.1")

(make-obsolete-variable 'x-gtk-use-window-move nil "26.1")

(defvaralias 'messages-buffer-max-lines 'message-log-max)
(define-obsolete-variable-alias 'inhibit-null-byte-detection
  'inhibit-nul-byte-detection "27.1")

;;;; Alternate names for functions - these are not being phased out.

(defalias 'send-string 'process-send-string)
(defalias 'send-region 'process-send-region)
(defalias 'string= 'string-equal)
(defalias 'string< 'string-lessp)
(defalias 'string> 'string-greaterp)
(defalias 'move-marker 'set-marker)
(defalias 'rplaca 'setcar)
(defalias 'rplacd 'setcdr)
(defalias 'beep 'ding) ;preserve lingual purity
(defalias 'indent-to-column 'indent-to)
(defalias 'backward-delete-char 'delete-backward-char)
(defalias 'search-forward-regexp (symbol-function 're-search-forward))
(defalias 'search-backward-regexp (symbol-function 're-search-backward))
(defalias 'int-to-string 'number-to-string)
(defalias 'store-match-data 'set-match-data)
(defalias 'chmod 'set-file-modes)
(defalias 'mkdir 'make-directory)
;; These are the XEmacs names:
(defalias 'point-at-eol 'line-end-position)
(defalias 'point-at-bol 'line-beginning-position)

(defalias 'user-original-login-name 'user-login-name)


;;;; Hook manipulation functions.

(defun add-hook (hook function &optional depth local)
  ;; Note: the -100..100 depth range is arbitrary and was chosen to match the
  ;; range used in add-function.
  "Add to the value of HOOK the function FUNCTION.
FUNCTION is not added if already present.

The place where the function is added depends on the DEPTH
parameter.  DEPTH defaults to 0.  By convention, it should be
a number between -100 and 100 where 100 means that the function
should be at the very end of the list, whereas -100 means that
the function should always come first.
Since nothing is \"always\" true, don't use 100 nor -100.
When two functions have the same depth, the new one gets added after the
old one if depth is strictly positive and before otherwise.

For backward compatibility reasons, a symbol other than nil is
interpreted as a DEPTH of 90.

The optional fourth argument, LOCAL, if non-nil, says to modify
the hook's buffer-local value rather than its global value.
This makes the hook buffer-local, and it makes t a member of the
buffer-local value.  That acts as a flag to run the hook
functions of the global value as well as in the local value.

HOOK should be a symbol, and FUNCTION may be any valid function.  If
HOOK is void, it is first set to nil.  If HOOK's value is a single
function, it is changed to a list of functions."
  (or (boundp hook) (set hook nil))
  (or (default-boundp hook) (set-default hook nil))
  (unless (numberp depth) (setq depth (if depth 90 0)))
  (if local (unless (local-variable-if-set-p hook)
	      (set (make-local-variable hook) (list t)))
    ;; Detect the case where make-local-variable was used on a hook
    ;; and do what we used to do.
    (unless (and (consp (symbol-value hook)) (memq t (symbol-value hook)))
      (setq local t)))
  (let ((hook-value (if local (symbol-value hook) (default-value hook))))
    ;; If the hook value is a single function, turn it into a list.
    (when (or (not (listp hook-value)) (functionp hook-value))
      (setq hook-value (list hook-value)))
    ;; Do the actual addition if necessary
    (unless (member function hook-value)
      (when (stringp function)          ;FIXME: Why?
	(setq function (purecopy function)))
      (when (or (get hook 'hook--depth-alist) (not (zerop depth)))
        ;; Note: The main purpose of the above `when' test is to avoid running
        ;; this `setf' before `gv' is loaded during bootstrap.
        (setf (alist-get function (get hook 'hook--depth-alist)
                         0 'remove #'equal)
              depth))
      (setq hook-value
	    (if (< 0 depth)
		(append hook-value (list function))
	      (cons function hook-value)))
      (let ((depth-alist (get hook 'hook--depth-alist)))
        (when depth-alist
          (setq hook-value
                (sort (if (< 0 depth) hook-value (copy-sequence hook-value))
                      (lambda (f1 f2)
                        (< (alist-get f1 depth-alist 0 nil #'equal)
                           (alist-get f2 depth-alist 0 nil #'equal))))))))
    ;; Set the actual variable
    (if local
	(progn
	  ;; If HOOK isn't a permanent local,
	  ;; but FUNCTION wants to survive a change of modes,
	  ;; mark HOOK as partially permanent.
	  (and (symbolp function)
	       (get function 'permanent-local-hook)
	       (not (get hook 'permanent-local))
	       (put hook 'permanent-local 'permanent-local-hook))
	  (set hook hook-value))
      (set-default hook hook-value))))

(defun remove-hook (hook function &optional local)
  "Remove from the value of HOOK the function FUNCTION.
HOOK should be a symbol, and FUNCTION may be any valid function.  If
FUNCTION isn't the value of HOOK, or, if FUNCTION doesn't appear in the
list of hooks to run in HOOK, then nothing is done.  See `add-hook'.

The optional third argument, LOCAL, if non-nil, says to modify
the hook's buffer-local value rather than its default value."
  (or (boundp hook) (set hook nil))
  (or (default-boundp hook) (set-default hook nil))
  ;; Do nothing if LOCAL is t but this hook has no local binding.
  (unless (and local (not (local-variable-p hook)))
    ;; Detect the case where make-local-variable was used on a hook
    ;; and do what we used to do.
    (when (and (local-variable-p hook)
	       (not (and (consp (symbol-value hook))
			 (memq t (symbol-value hook)))))
      (setq local t))
    (let ((hook-value (if local (symbol-value hook) (default-value hook))))
      ;; Remove the function, for both the list and the non-list cases.
      (if (or (not (listp hook-value)) (eq (car hook-value) 'lambda))
	  (if (equal hook-value function) (setq hook-value nil))
	(setq hook-value (delete function (copy-sequence hook-value))))
      ;; If the function is on the global hook, we need to shadow it locally
      ;;(when (and local (member function (default-value hook))
      ;;	       (not (member (cons 'not function) hook-value)))
      ;;  (push (cons 'not function) hook-value))
      ;; Set the actual variable
      (if (not local)
	  (set-default hook hook-value)
	(if (equal hook-value '(t))
	    (kill-local-variable hook)
	  (set hook hook-value))))))

(defmacro letrec (binders &rest body)
  "Bind variables according to BINDERS then eval BODY.
The value of the last form in BODY is returned.
Each element of BINDERS is a list (SYMBOL VALUEFORM) which binds
SYMBOL to the value of VALUEFORM.
All symbols are bound before the VALUEFORMs are evalled."
  ;; Only useful in lexical-binding mode.
  ;; As a special-form, we could implement it more efficiently (and cleanly,
  ;; making the vars actually unbound during evaluation of the binders).
  (declare (debug let) (indent 1))
  `(let ,(mapcar #'car binders)
     ,@(mapcar (lambda (binder) `(setq ,@binder)) binders)
     ,@body))

(defmacro with-wrapper-hook (hook args &rest body)
  "Run BODY, using wrapper functions from HOOK with additional ARGS.
HOOK is an abnormal hook.  Each hook function in HOOK \"wraps\"
around the preceding ones, like a set of nested `around' advices.

Each hook function should accept an argument list consisting of a
function FUN, followed by the additional arguments in ARGS.

The first hook function in HOOK is passed a FUN that, if it is called
with arguments ARGS, performs BODY (i.e., the default operation).
The FUN passed to each successive hook function is defined based
on the preceding hook functions; if called with arguments ARGS,
it does what the `with-wrapper-hook' call would do if the
preceding hook functions were the only ones present in HOOK.

Each hook function may call its FUN argument as many times as it wishes,
including never.  In that case, such a hook function acts to replace
the default definition altogether, and any preceding hook functions.
Of course, a subsequent hook function may do the same thing.

Each hook function definition is used to construct the FUN passed
to the next hook function, if any.  The last (or \"outermost\")
FUN is then called once."
  (declare (indent 2) (debug (form sexp body))
           (obsolete "use a <foo>-function variable modified by `add-function'."
                     "24.4"))
  `(subr--with-wrapper-hook-no-warnings ,hook ,args ,@body))

(defmacro subr--with-wrapper-hook-no-warnings (hook args &rest body)
  "Like (with-wrapper-hook HOOK ARGS BODY), but without warnings."
  ;; We need those two gensyms because CL's lexical scoping is not available
  ;; for function arguments :-(
  (let ((funs (make-symbol "funs"))
        (global (make-symbol "global"))
        (argssym (make-symbol "args"))
        (runrestofhook (make-symbol "runrestofhook")))
    ;; Since the hook is a wrapper, the loop has to be done via
    ;; recursion: a given hook function will call its parameter in order to
    ;; continue looping.
    `(letrec ((,runrestofhook
               (lambda (,funs ,global ,argssym)
                 ;; `funs' holds the functions left on the hook and `global'
                 ;; holds the functions left on the global part of the hook
                 ;; (in case the hook is local).
                 (if (consp ,funs)
                     (if (eq t (car ,funs))
                         (funcall ,runrestofhook
                                  (append ,global (cdr ,funs)) nil ,argssym)
                       (apply (car ,funs)
                              (apply-partially
                               (lambda (,funs ,global &rest ,argssym)
                                 (funcall ,runrestofhook ,funs ,global ,argssym))
                               (cdr ,funs) ,global)
                              ,argssym))
                   ;; Once there are no more functions on the hook, run
                   ;; the original body.
                   (apply (lambda ,args ,@body) ,argssym)))))
       (funcall ,runrestofhook ,hook
                ;; The global part of the hook, if any.
                ,(if (symbolp hook)
                     `(if (local-variable-p ',hook)
                          (default-value ',hook)))
                (list ,@args)))))

(defun add-to-list (list-var element &optional append compare-fn)
  "Add ELEMENT to the value of LIST-VAR if it isn't there yet.
The test for presence of ELEMENT is done with `equal', or with
COMPARE-FN if that's non-nil.
If ELEMENT is added, it is added at the beginning of the list,
unless the optional argument APPEND is non-nil, in which case
ELEMENT is added at the end.

The return value is the new value of LIST-VAR.

This is handy to add some elements to configuration variables,
but please do not abuse it in Elisp code, where you are usually
better off using `push' or `cl-pushnew'.

If you want to use `add-to-list' on a variable that is not
defined until a certain package is loaded, you should put the
call to `add-to-list' into a hook function that will be run only
after loading the package.  `eval-after-load' provides one way to
do this.  In some cases other hooks, such as major mode hooks,
can do the job."
  (declare
   (compiler-macro
    (lambda (exp)
      ;; FIXME: Something like this could be used for `set' as well.
      (if (or (not (eq 'quote (car-safe list-var)))
              (special-variable-p (cadr list-var))
              (not (macroexp-const-p append)))
          exp
        (let* ((sym (cadr list-var))
               (append (eval append))
               (msg (format-message
                     "`add-to-list' can't use lexical var `%s'; use `push' or `cl-pushnew'"
                     sym))
               ;; Big ugly hack so we only output a warning during
               ;; byte-compilation, and so we can use
               ;; byte-compile-not-lexical-var-p to silence the warning
               ;; when a defvar has been seen but not yet executed.
               (warnfun (lambda ()
                          ;; FIXME: We should also emit a warning for let-bound
                          ;; variables with dynamic binding.
                          (when (assq sym byte-compile--lexical-environment)
                            (byte-compile-report-error msg :fill))))
               (code
                (macroexp-let2 macroexp-copyable-p x element
                  `(if ,(if compare-fn
                            (progn
                              (require 'cl-lib)
                              `(cl-member ,x ,sym :test ,compare-fn))
                          ;; For bootstrapping reasons, don't rely on
                          ;; cl--compiler-macro-member for the base case.
                          `(member ,x ,sym))
                       ,sym
                     ,(if append
                          `(setq ,sym (append ,sym (list ,x)))
                        `(push ,x ,sym))))))
          (if (not (macroexp--compiling-p))
              code
            `(progn
               (macroexp--funcall-if-compiled ',warnfun)
               ,code)))))))
  (if (cond
       ((null compare-fn)
	(member element (symbol-value list-var)))
       ((eq compare-fn 'eq)
	(memq element (symbol-value list-var)))
       ((eq compare-fn 'eql)
	(memql element (symbol-value list-var)))
       (t
	(let ((lst (symbol-value list-var)))
	  (while (and lst
		      (not (funcall compare-fn element (car lst))))
	    (setq lst (cdr lst)))
          lst)))
      (symbol-value list-var)
    (set list-var
	 (if append
	     (append (symbol-value list-var) (list element))
	   (cons element (symbol-value list-var))))))


(defun add-to-ordered-list (list-var element &optional order)
  "Add ELEMENT to the value of LIST-VAR if it isn't there yet.
The test for presence of ELEMENT is done with `eq'.

The resulting list is reordered so that the elements are in the
order given by each element's numeric list order.  Elements
without a numeric list order are placed at the end of the list.

If the third optional argument ORDER is a number (integer or
float), set the element's list order to the given value.  If
ORDER is nil or omitted, do not change the numeric order of
ELEMENT.  If ORDER has any other value, remove the numeric order
of ELEMENT if it has one.

The list order for each element is stored in LIST-VAR's
`list-order' property.

The return value is the new value of LIST-VAR."
  (let ((ordering (get list-var 'list-order)))
    (unless ordering
      (put list-var 'list-order
           (setq ordering (make-hash-table :weakness 'key :test 'eq))))
    (when order
      (puthash element (and (numberp order) order) ordering))
    (unless (memq element (symbol-value list-var))
      (set list-var (cons element (symbol-value list-var))))
    (set list-var (sort (symbol-value list-var)
			(lambda (a b)
			  (let ((oa (gethash a ordering))
				(ob (gethash b ordering)))
			    (if (and oa ob)
				(< oa ob)
			      oa)))))))

(defun add-to-history (history-var newelt &optional maxelt keep-all)
  "Add NEWELT to the history list stored in the variable HISTORY-VAR.
Return the new history list.
If MAXELT is non-nil, it specifies the maximum length of the history.
Otherwise, the maximum history length is the value of the `history-length'
property on symbol HISTORY-VAR, if set, or the value of the `history-length'
variable.  The possible values of maximum length have the same meaning as
the values of `history-length'.
Remove duplicates of NEWELT if `history-delete-duplicates' is non-nil.
If optional fourth arg KEEP-ALL is non-nil, add NEWELT to history even
if it is empty or duplicates the most recent entry in the history."
  (unless maxelt
    (setq maxelt (or (get history-var 'history-length)
		     history-length)))
  (let ((history (symbol-value history-var))
	tail)
    (when (and (listp history)
	       (or keep-all
		   (not (stringp newelt))
		   (> (length newelt) 0))
	       (or keep-all
		   (not (equal (car history) newelt))))
      (if history-delete-duplicates
	  (setq history (delete newelt history)))
      (setq history (cons newelt history))
      (when (integerp maxelt)
        (if (>= 0 maxelt)
	    (setq history nil)
	  (setq tail (nthcdr (1- maxelt) history))
	  (when (consp tail)
            (setcdr tail nil))))
      (set history-var history))))


;;;; Mode hooks.

(defvar delay-mode-hooks nil
  "If non-nil, `run-mode-hooks' should delay running the hooks.")
(defvar-local delayed-mode-hooks nil
  "List of delayed mode hooks waiting to be run.")
(put 'delay-mode-hooks 'permanent-local t)

(defvar-local delayed-after-hook-functions nil
  "List of delayed :after-hook forms waiting to be run.
These forms come from `define-derived-mode'.")

(defvar change-major-mode-after-body-hook nil
  "Normal hook run in major mode functions, before the mode hooks.")

(defvar after-change-major-mode-hook nil
  "Normal hook run at the very end of major mode functions.")

(defun run-mode-hooks (&rest hooks)
  "Run mode hooks `delayed-mode-hooks' and HOOKS, or delay HOOKS.
Call `hack-local-variables' to set up file local and directory local
variables.

If the variable `delay-mode-hooks' is non-nil, does not do anything,
just adds the HOOKS to the list `delayed-mode-hooks'.
Otherwise, runs hooks in the sequence: `change-major-mode-after-body-hook',
`delayed-mode-hooks' (in reverse order), HOOKS, then runs
`hack-local-variables', runs the hook `after-change-major-mode-hook', and
finally evaluates the functions in `delayed-after-hook-functions' (see
`define-derived-mode').

Major mode functions should use this instead of `run-hooks' when
running their FOO-mode-hook."
  (if delay-mode-hooks
      ;; Delaying case.
      (dolist (hook hooks)
	(push hook delayed-mode-hooks))
    ;; Normal case, just run the hook as before plus any delayed hooks.
    (setq hooks (nconc (nreverse delayed-mode-hooks) hooks))
    (and (bound-and-true-p syntax-propertize-function)
         (not (local-variable-p 'parse-sexp-lookup-properties))
         ;; `syntax-propertize' sets `parse-sexp-lookup-properties' for us, but
         ;; in order for the sexp primitives to automatically call
         ;; `syntax-propertize' we need `parse-sexp-lookup-properties' to be
         ;; set first.
         (setq-local parse-sexp-lookup-properties t))
    (setq delayed-mode-hooks nil)
    (apply #'run-hooks (cons 'change-major-mode-after-body-hook hooks))
    (if (buffer-file-name)
        (with-demoted-errors "File local-variables error: %s"
          (hack-local-variables 'no-mode)))
    (run-hooks 'after-change-major-mode-hook)
    (dolist (fun (prog1 (nreverse delayed-after-hook-functions)
                    (setq delayed-after-hook-functions nil)))
      (funcall fun))))

(defmacro delay-mode-hooks (&rest body)
  "Execute BODY, but delay any `run-mode-hooks'.
These hooks will be executed by the first following call to
`run-mode-hooks' that occurs outside any `delay-mode-hooks' form.
Only affects hooks run in the current buffer."
  (declare (debug t) (indent 0))
  `(progn
     (make-local-variable 'delay-mode-hooks)
     (let ((delay-mode-hooks t))
       ,@body)))

;; PUBLIC: find if the current mode derives from another.

(defun provided-mode-derived-p (mode &rest modes)
  "Non-nil if MODE is derived from one of MODES or their aliases.
Uses the `derived-mode-parent' property of the symbol to trace backwards.
If you just want to check `major-mode', use `derived-mode-p'."
  (while
      (and
       (not (memq mode modes))
       (let* ((parent (get mode 'derived-mode-parent))
              (parentfn (symbol-function parent)))
         (setq mode (if (and parentfn (symbolp parentfn)) parentfn parent)))))
  mode)

(defun derived-mode-p (&rest modes)
  "Non-nil if the current major mode is derived from one of MODES.
Uses the `derived-mode-parent' property of the symbol to trace backwards."
  (apply #'provided-mode-derived-p major-mode modes))

(defvar-local major-mode--suspended nil)
(put 'major-mode--suspended 'permanent-local t)

(defun major-mode-suspend ()
  "Exit current major mode, remembering it."
  (let* ((prev-major-mode (or major-mode--suspended
			      (unless (eq major-mode 'fundamental-mode)
			        major-mode))))
    (kill-all-local-variables)
    (setq-local major-mode--suspended prev-major-mode)))

(defun major-mode-restore (&optional avoided-modes)
  "Restore major mode earlier suspended with `major-mode-suspend'.
If there was no earlier suspended major mode, then fallback to `normal-mode',
tho trying to avoid AVOIDED-MODES."
  (if major-mode--suspended
      (funcall (prog1 major-mode--suspended
                 (kill-local-variable 'major-mode--suspended)))
    (let ((auto-mode-alist
           (let ((alist (copy-sequence auto-mode-alist)))
             (dolist (mode avoided-modes)
               (setq alist (rassq-delete-all mode alist)))
             alist))
          (magic-fallback-mode-alist
           (let ((alist (copy-sequence magic-fallback-mode-alist)))
             (dolist (mode avoided-modes)
               (setq alist (rassq-delete-all mode alist)))
             alist)))
      (normal-mode))))

;;;; Minor modes.

;; If a minor mode is not defined with define-minor-mode,
;; add it here explicitly.
;; isearch-mode is deliberately excluded, since you should
;; not call it yourself.
(defvar minor-mode-list '(auto-save-mode auto-fill-mode abbrev-mode
					 overwrite-mode view-mode
                                         hs-minor-mode)
  "List of all minor mode functions.")

(defun add-minor-mode (toggle name &optional keymap after toggle-fun)
  "Register a new minor mode.

This is an XEmacs-compatibility function.  Use `define-minor-mode' instead.

TOGGLE is a symbol which is the name of a buffer-local variable that
is toggled on or off to say whether the minor mode is active or not.

NAME specifies what will appear in the mode line when the minor mode
is active.  NAME should be either a string starting with a space, or a
symbol whose value is such a string.

Optional KEYMAP is the keymap for the minor mode that will be added
to `minor-mode-map-alist'.

Optional AFTER specifies that TOGGLE should be added after AFTER
in `minor-mode-alist'.

Optional TOGGLE-FUN is an interactive function to toggle the mode.
It defaults to (and should by convention be) TOGGLE.

If TOGGLE has a non-nil `:included' property, an entry for the mode is
included in the mode-line minor mode menu.
If TOGGLE has a `:menu-tag', that is used for the menu item's label."
  (unless (memq toggle minor-mode-list)
    (push toggle minor-mode-list))

  (unless toggle-fun (setq toggle-fun toggle))
  (unless (eq toggle-fun toggle)
    (put toggle :minor-mode-function toggle-fun))
  ;; Add the name to the minor-mode-alist.
  (when name
    (let ((existing (assq toggle minor-mode-alist)))
      (if existing
	  (setcdr existing (list name))
	(let ((tail minor-mode-alist) found)
	  (while (and tail (not found))
	    (if (eq after (caar tail))
		(setq found tail)
	      (setq tail (cdr tail))))
	  (if found
	      (let ((rest (cdr found)))
		(setcdr found nil)
		(nconc found (list (list toggle name)) rest))
	    (push (list toggle name) minor-mode-alist))))))
  ;; Add the toggle to the minor-modes menu if requested.
  (when (get toggle :included)
    (define-key mode-line-mode-menu
      (vector toggle)
      (list 'menu-item
	    (concat
	     (or (get toggle :menu-tag)
		 (if (stringp name) name (symbol-name toggle)))
	     (let ((mode-name (if (symbolp name) (symbol-value name))))
	       (if (and (stringp mode-name) (string-match "[^ ]+" mode-name))
		   (concat " (" (match-string 0 mode-name) ")"))))
	    toggle-fun
	    :button (cons :toggle toggle))))

  ;; Add the map to the minor-mode-map-alist.
  (when keymap
    (let ((existing (assq toggle minor-mode-map-alist)))
      (if existing
	  (setcdr existing keymap)
	(let ((tail minor-mode-map-alist) found)
	  (while (and tail (not found))
	    (if (eq after (caar tail))
		(setq found tail)
	      (setq tail (cdr tail))))
	  (if found
	      (let ((rest (cdr found)))
		(setcdr found nil)
		(nconc found (list (cons toggle keymap)) rest))
	    (push (cons toggle keymap) minor-mode-map-alist)))))))

;;;; Load history

(defsubst autoloadp (object)
  "Non-nil if OBJECT is an autoload."
  (eq 'autoload (car-safe object)))

;; (defun autoload-type (object)
;;   "Returns the type of OBJECT or `function' or `command' if the type is nil.
;; OBJECT should be an autoload object."
;;   (when (autoloadp object)
;;     (let ((type (nth 3 object)))
;;       (cond ((null type) (if (nth 2 object) 'command 'function))
;;             ((eq 'keymap t) 'macro)
;;             (type)))))

;; (defalias 'autoload-file #'cadr
;;   "Return the name of the file from which AUTOLOAD will be loaded.
;; \n\(fn AUTOLOAD)")

(defun define-symbol-prop (symbol prop val)
  "Define the property PROP of SYMBOL to be VAL.
This is to `put' what `defalias' is to `fset'."
  ;; Can't use `cl-pushnew' here (nor `push' on (cdr foo)).
  ;; (cl-pushnew symbol (alist-get prop
  ;;                               (alist-get 'define-symbol-props
  ;;                                          current-load-list)))
  (let ((sps (assq 'define-symbol-props current-load-list)))
    (unless sps
      (setq sps (list 'define-symbol-props))
      (push sps current-load-list))
    (let ((ps (assq prop sps)))
      (unless ps
        (setq ps (list prop))
        (setcdr sps (cons ps (cdr sps))))
      (unless (member symbol (cdr ps))
        (setcdr ps (cons symbol (cdr ps))))))
  (put symbol prop val))

(defun symbol-file (symbol &optional type)
  "Return the name of the file that defined SYMBOL.
The value is normally an absolute file name.  It can also be nil,
if the definition is not associated with any file.  If SYMBOL
specifies an autoloaded function, the value can be a relative
file name without extension.

If TYPE is nil, then any kind of definition is acceptable.  If
TYPE is `defun', `defvar', or `defface', that specifies function
definition, variable definition, or face definition only.
Otherwise TYPE is assumed to be a symbol property."
  (if (and (or (null type) (eq type 'defun))
	   (symbolp symbol)
	   (autoloadp (symbol-function symbol)))
      (nth 1 (symbol-function symbol))
    (catch 'found
      (pcase-dolist (`(,file . ,elems) load-history)
	(when (if type
		  (if (eq type 'defvar)
		      ;; Variables are present just as their names.
		      (member symbol elems)
		    ;; Many other types are represented as (TYPE . NAME).
		    (or (member (cons type symbol) elems)
                        (memq symbol (alist-get type
                                                (alist-get 'define-symbol-props
                                                           elems)))))
	        ;; We accept all types, so look for variable def
	        ;; and then for any other kind.
	        (or (member symbol elems)
                    (let ((match (rassq symbol elems)))
		      (and match
		           (not (eq 'require (car match)))))))
          (throw 'found file))))))

(defun locate-library (library &optional nosuffix path interactive-call)
  "Show the precise file name of Emacs library LIBRARY.
LIBRARY should be a relative file name of the library, a string.
It can omit the suffix (a.k.a. file-name extension) if NOSUFFIX is
nil (which is the default, see below).
This command searches the directories in `load-path' like `\\[load-library]'
to find the file that `\\[load-library] RET LIBRARY RET' would load.
Optional second arg NOSUFFIX non-nil means don't add suffixes `load-suffixes'
to the specified name LIBRARY.

If the optional third arg PATH is specified, that list of directories
is used instead of `load-path'.

When called from a program, the file name is normally returned as a
string.  When run interactively, the argument INTERACTIVE-CALL is t,
and the file name is displayed in the echo area."
  (interactive (list (completing-read "Locate library: "
				      (apply-partially
                                       'locate-file-completion-table
                                       load-path (get-load-suffixes)))
		     nil nil
		     t))
  (let ((file (locate-file library
			   (or path load-path)
			   (append (unless nosuffix (get-load-suffixes))
				   load-file-rep-suffixes))))
    (if interactive-call
	(if file
	    (message "Library is file %s" (abbreviate-file-name file))
	  (message "No library %s in search path" library)))
    file))


;;;; Process stuff.

(defun start-process (name buffer program &rest program-args)
  "Start a program in a subprocess.  Return the process object for it.
NAME is name for process.  It is modified if necessary to make it unique.
BUFFER is the buffer (or buffer name) to associate with the process.

Process output (both standard output and standard error streams)
goes at end of BUFFER, unless you specify a filter function to
handle the output.  BUFFER may also be nil, meaning that this
process is not associated with any buffer.

PROGRAM is the program file name.  It is searched for in `exec-path'
\(which see).  If nil, just associate a pty with the buffer.  Remaining
arguments PROGRAM-ARGS are strings to give program as arguments.

If you want to separate standard output from standard error, use
`make-process' or invoke the command through a shell and redirect
one of them using the shell syntax.

The process runs in `default-directory' if that is local (as
determined by `unhandled-file-name-directory'), or \"~\"
otherwise.  If you want to run a process in a remote directory
use `start-file-process'."
  (unless (fboundp 'make-process)
    (error "Emacs was compiled without subprocess support"))
  (apply #'make-process
	 (append (list :name name :buffer buffer)
		 (if program
		     (list :command (cons program program-args))))))

(defun process-lines (program &rest args)
  "Execute PROGRAM with ARGS, returning its output as a list of lines.
Signal an error if the program returns with a non-zero exit status."
  (with-temp-buffer
    (let ((status (apply 'call-process program nil (current-buffer) nil args)))
      (unless (eq status 0)
	(error "%s exited with status %s" program status))
      (goto-char (point-min))
      (let (lines)
	(while (not (eobp))
	  (setq lines (cons (buffer-substring-no-properties
			     (line-beginning-position)
			     (line-end-position))
			    lines))
	  (forward-line 1))
	(nreverse lines)))))

(defun process-live-p (process)
  "Returns non-nil if PROCESS is alive.
A process is considered alive if its status is `run', `open',
`listen', `connect' or `stop'.  Value is nil if PROCESS is not a
process."
  (and (processp process)
       (memq (process-status process)
	     '(run open listen connect stop))))

(defun process-kill-buffer-query-function ()
  "Ask before killing a buffer that has a running process."
  (let ((process (get-buffer-process (current-buffer))))
    (or (not process)
        (not (memq (process-status process) '(run stop open listen)))
        (not (process-query-on-exit-flag process))
        (yes-or-no-p
	 (format "Buffer %S has a running process; kill it? "
		 (buffer-name (current-buffer)))))))

(add-hook 'kill-buffer-query-functions 'process-kill-buffer-query-function)

;; process plist management

(defun process-get (process propname)
  "Return the value of PROCESS' PROPNAME property.
This is the last value stored with `(process-put PROCESS PROPNAME VALUE)'."
  (plist-get (process-plist process) propname))

(defun process-put (process propname value)
  "Change PROCESS' PROPNAME property to VALUE.
It can be retrieved with `(process-get PROCESS PROPNAME)'."
  (set-process-plist process
		     (plist-put (process-plist process) propname value)))

(defun memory-limit ()
  "Return an estimate of Emacs virtual memory usage, divided by 1024."
  (or (cdr (assq 'vsize (process-attributes (emacs-pid)))) 0))


;;;; Input and display facilities.

(defconst read-key-empty-map (make-sparse-keymap))

(defvar read-key-delay 0.01) ;Fast enough for 100Hz repeat rate, hopefully.

(defun read-key (&optional prompt)
  "Read a key from the keyboard.
Contrary to `read-event' this will not return a raw event but instead will
obey the input decoding and translations usually done by `read-key-sequence'.
So escape sequences and keyboard encoding are taken into account.
When there's an ambiguity because the key looks like the prefix of
some sort of escape sequence, the ambiguity is resolved via `read-key-delay'."
  ;; This overriding-terminal-local-map binding also happens to
  ;; disable quail's input methods, so although read-key-sequence
  ;; always inherits the input method, in practice read-key does not
  ;; inherit the input method (at least not if it's based on quail).
  (let ((overriding-terminal-local-map nil)
	(overriding-local-map read-key-empty-map)
        (echo-keystrokes 0)
	(old-global-map (current-global-map))
        (timer (run-with-idle-timer
                ;; Wait long enough that Emacs has the time to receive and
                ;; process all the raw events associated with the single-key.
                ;; But don't wait too long, or the user may find the delay
                ;; annoying (or keep hitting more keys which may then get
                ;; lost or misinterpreted).
                ;; This is only relevant for keys which Emacs perceives as
                ;; "prefixes", such as C-x (because of the C-x 8 map in
                ;; key-translate-table and the C-x @ map in function-key-map)
                ;; or ESC (because of terminal escape sequences in
                ;; input-decode-map).
                read-key-delay t
                (lambda ()
                  (let ((keys (this-command-keys-vector)))
                    (unless (zerop (length keys))
                      ;; `keys' is non-empty, so the user has hit at least
                      ;; one key; there's no point waiting any longer, even
                      ;; though read-key-sequence thinks we should wait
                      ;; for more input to decide how to interpret the
                      ;; current input.
                      (throw 'read-key keys)))))))
    (unwind-protect
        (progn
	  (use-global-map
           (let ((map (make-sparse-keymap)))
             ;; Don't hide the menu-bar, tab-bar and tool-bar entries.
             (define-key map [menu-bar] (lookup-key global-map [menu-bar]))
             (define-key map [tab-bar]
	       ;; This hack avoids evaluating the :filter (Bug#9922).
	       (or (cdr (assq 'tab-bar global-map))
		   (lookup-key global-map [tab-bar])))
             (define-key map [tool-bar]
	       ;; This hack avoids evaluating the :filter (Bug#9922).
	       (or (cdr (assq 'tool-bar global-map))
		   (lookup-key global-map [tool-bar])))
             map))
          (let* ((keys
                  (catch 'read-key (read-key-sequence-vector prompt nil t)))
                 (key (aref keys 0)))
            (if (and (> (length keys) 1)
                     (memq key '(mode-line header-line
                                 left-fringe right-fringe)))
                (aref keys 1)
              key)))
      (cancel-timer timer)
      ;; For some reason, `read-key(-sequence)' leaves the prompt in the echo
      ;; area, whereas `read-event' seems to empty it just before returning
      ;; (bug#22714).  So, let's mimic the behavior of `read-event'.
      (message nil)
      (use-global-map old-global-map))))

(defvar read-passwd-map
  ;; BEWARE: `defconst' would purecopy it, breaking the sharing with
  ;; minibuffer-local-map along the way!
  (let ((map (make-sparse-keymap)))
    (set-keymap-parent map minibuffer-local-map)
    (define-key map "\C-u" #'delete-minibuffer-contents) ;bug#12570
    map)
  "Keymap used while reading passwords.")

(defun read-passwd (prompt &optional confirm default)
  "Read a password, prompting with PROMPT, and return it.
If optional CONFIRM is non-nil, read the password twice to make sure.
Optional DEFAULT is a default password to use instead of empty input.

This function echoes `*' for each character that the user types.
You could let-bind `read-hide-char' to another hiding character, though.

Once the caller uses the password, it can erase the password
by doing (clear-string STRING)."
  (if confirm
      (let (success)
        (while (not success)
          (let ((first (read-passwd prompt nil default))
                (second (read-passwd "Confirm password: " nil default)))
            (if (equal first second)
                (progn
                  (and (arrayp second) (not (eq first second)) (clear-string second))
                  (setq success first))
              (and (arrayp first) (clear-string first))
              (and (arrayp second) (clear-string second))
              (message "Password not repeated accurately; please start over")
              (sit-for 1))))
        success)
    (let ((hide-chars-fun
           (lambda (beg end _len)
             (clear-this-command-keys)
             (setq beg (min end (max (minibuffer-prompt-end)
                                     beg)))
             (dotimes (i (- end beg))
               (put-text-property (+ i beg) (+ 1 i beg)
                                  'display (string (or read-hide-char ?*))))))
          minibuf)
      (minibuffer-with-setup-hook
          (lambda ()
            (setq minibuf (current-buffer))
            ;; Turn off electricity.
            (setq-local post-self-insert-hook nil)
            (setq-local buffer-undo-list t)
            (setq-local select-active-regions nil)
            (use-local-map read-passwd-map)
            (setq-local inhibit-modification-hooks nil) ;bug#15501.
	    (setq-local show-paren-mode nil)		;bug#16091.
            (add-hook 'after-change-functions hide-chars-fun nil 'local))
        (unwind-protect
            (let ((enable-recursive-minibuffers t)
		  (read-hide-char (or read-hide-char ?*)))
              (read-string prompt nil t default)) ; t = "no history"
          (when (buffer-live-p minibuf)
            (with-current-buffer minibuf
              ;; Not sure why but it seems that there might be cases where the
              ;; minibuffer is not always properly reset later on, so undo
              ;; whatever we've done here (bug#11392).
              (remove-hook 'after-change-functions hide-chars-fun 'local)
              (kill-local-variable 'post-self-insert-hook)
              ;; And of course, don't keep the sensitive data around.
              (erase-buffer))))))))

(defun read-number (prompt &optional default)
  "Read a numeric value in the minibuffer, prompting with PROMPT.
DEFAULT specifies a default value to return if the user just types RET.
The value of DEFAULT is inserted into PROMPT.
This function is used by the `interactive' code letter `n'."
  (let ((n nil)
	(default1 (if (consp default) (car default) default)))
    (when default1
      (setq prompt
	    (if (string-match "\\(\\):[ \t]*\\'" prompt)
		(replace-match (format " (default %s)" default1) t t prompt 1)
	      (replace-regexp-in-string "[ \t]*\\'"
					(format " (default %s) " default1)
					prompt t t))))
    (while
	(progn
	  (let ((str (read-from-minibuffer
		      prompt nil nil nil nil
		      (when default
			(if (consp default)
			    (mapcar 'number-to-string (delq nil default))
			  (number-to-string default))))))
	    (condition-case nil
		(setq n (cond
			 ((zerop (length str)) default1)
			 ((stringp str) (read str))))
	      (error nil)))
	  (unless (numberp n)
	    (message "Please enter a number.")
	    (sit-for 1)
	    t)))
    n))

(defun read-char-choice (prompt chars &optional inhibit-keyboard-quit)
  "Read and return one of CHARS, prompting for PROMPT.
Any input that is not one of CHARS is ignored.

If optional argument INHIBIT-KEYBOARD-QUIT is non-nil, ignore
keyboard-quit events while waiting for a valid input."
  (unless (consp chars)
    (error "Called `read-char-choice' without valid char choices"))
  (let (char done show-help (helpbuf " *Char Help*"))
    (let ((cursor-in-echo-area t)
          (executing-kbd-macro executing-kbd-macro)
	  (esc-flag nil))
      (save-window-excursion	      ; in case we call help-form-show
	(while (not done)
	  (unless (get-text-property 0 'face prompt)
	    (setq prompt (propertize prompt 'face 'minibuffer-prompt)))
	  (setq char (let ((inhibit-quit inhibit-keyboard-quit))
		       (read-key prompt)))
	  (and show-help (buffer-live-p (get-buffer helpbuf))
	       (kill-buffer helpbuf))
	  (cond
	   ((not (numberp char)))
	   ;; If caller has set help-form, that's enough.
	   ;; They don't explicitly have to add help-char to chars.
	   ((and help-form
		 (eq char help-char)
		 (setq show-help t)
		 (help-form-show)))
	   ((memq char chars)
	    (setq done t))
	   ((and executing-kbd-macro (= char -1))
	    ;; read-event returns -1 if we are in a kbd macro and
	    ;; there are no more events in the macro.  Attempt to
	    ;; get an event interactively.
	    (setq executing-kbd-macro nil))
	   ((not inhibit-keyboard-quit)
	    (cond
	     ((and (null esc-flag) (eq char ?\e))
	      (setq esc-flag t))
	     ((memq char '(?\C-g ?\e))
	      (keyboard-quit))))))))
    ;; Display the question with the answer.  But without cursor-in-echo-area.
    (message "%s%s" prompt (char-to-string char))
    char))

(defun sit-for (seconds &optional nodisp obsolete)
  "Redisplay, then wait for SECONDS seconds.  Stop when input is available.
SECONDS may be a floating-point value.
\(On operating systems that do not support waiting for fractions of a
second, floating-point values are rounded down to the nearest integer.)

If optional arg NODISP is t, don't redisplay, just wait for input.
Redisplay does not happen if input is available before it starts.

Value is t if waited the full time with no input arriving, and nil otherwise.

An obsolete, but still supported form is
\(sit-for SECONDS &optional MILLISECONDS NODISP)
where the optional arg MILLISECONDS specifies an additional wait period,
in milliseconds; this was useful when Emacs was built without
floating point support."
  (declare (advertised-calling-convention (seconds &optional nodisp) "22.1"))
  ;; This used to be implemented in C until the following discussion:
  ;; https://lists.gnu.org/r/emacs-devel/2006-07/msg00401.html
  ;; Then it was moved here using an implementation based on an idle timer,
  ;; which was then replaced by the use of read-event.
  (if (numberp nodisp)
      (setq seconds (+ seconds (* 1e-3 nodisp))
            nodisp obsolete)
    (if obsolete (setq nodisp obsolete)))
  (cond
   (noninteractive
    (sleep-for seconds)
    t)
   ((input-pending-p t)
    nil)
   ((or (<= seconds 0)
        ;; We are going to call read-event below, which will record
        ;; the next key as part of the macro, even if that key
        ;; invokes kmacro-end-macro, so if we are recording a macro,
        ;; the macro will recursively call itself.  In addition, when
        ;; that key is removed from unread-command-events, it will be
        ;; recorded the second time, so the macro will have each key
        ;; doubled.  This used to happen if a macro was defined with
        ;; Flyspell mode active (because Flyspell calls sit-for in its
        ;; post-command-hook, see bug #21329.)  To avoid all that, we
        ;; simply disable the wait when we are recording a macro.
        defining-kbd-macro)
    (or nodisp (redisplay)))
   (t
    (or nodisp (redisplay))
    ;; FIXME: we should not read-event here at all, because it's much too
    ;; difficult to reliably "undo" a read-event by pushing it onto
    ;; unread-command-events.
    ;; For bug#14782, we need read-event to do the keyboard-coding-system
    ;; decoding (hence non-nil as second arg under POSIX ttys).
    ;; For bug#15614, we need read-event not to inherit-input-method.
    ;; So we temporarily suspend input-method-function.
    (let ((read (let ((input-method-function nil))
                  (read-event nil t seconds))))
      (or (null read)
	  (progn
            ;; https://lists.gnu.org/r/emacs-devel/2006-10/msg00394.html
            ;; We want `read' appear in the next command's this-command-event
            ;; but not in the current one.
            ;; By pushing (cons t read), we indicate that `read' has not
            ;; yet been recorded in this-command-keys, so it will be recorded
            ;; next time it's read.
            ;; And indeed the `seconds' argument to read-event correctly
            ;; prevented recording this event in the current command's
            ;; this-command-keys.
	    (push (cons t read) unread-command-events)
	    nil))))))

;; Behind display-popup-menus-p test.
(declare-function x-popup-dialog "menu.c" (position contents &optional header))

(defun y-or-n-p (prompt)
  "Ask user a \"y or n\" question.
Return t if answer is \"y\" and nil if it is \"n\".
PROMPT is the string to display to ask the question.  It should
end in a space; `y-or-n-p' adds \"(y or n) \" to it.

No confirmation of the answer is requested; a single character is
enough.  SPC also means yes, and DEL means no.

To be precise, this function translates user input into responses
by consulting the bindings in `query-replace-map'; see the
documentation of that variable for more information.  In this
case, the useful bindings are `act', `skip', `recenter',
`scroll-up', `scroll-down', and `quit'.
An `act' response means yes, and a `skip' response means no.
A `quit' response means to invoke `keyboard-quit'.
If the user enters `recenter', `scroll-up', or `scroll-down'
responses, perform the requested window recentering or scrolling
and ask again.

Under a windowing system a dialog box will be used if `last-nonmenu-event'
is nil and `use-dialog-box' is non-nil."
  ;; ¡Beware! when I tried to edebug this code, Emacs got into a weird state
  ;; where all the keys were unbound (i.e. it somehow got triggered
  ;; within read-key, apparently).  I had to kill it.
  (let ((answer 'recenter)
	(padded (lambda (prompt &optional dialog)
		  (let ((l (length prompt)))
		    (concat prompt
			    (if (or (zerop l) (eq ?\s (aref prompt (1- l))))
				"" " ")
			    (if dialog "" "(y or n) "))))))
    (cond
     (noninteractive
      (setq prompt (funcall padded prompt))
      (let ((temp-prompt prompt))
	(while (not (memq answer '(act skip)))
	  (let ((str (read-string temp-prompt)))
	    (cond ((member str '("y" "Y")) (setq answer 'act))
		  ((member str '("n" "N")) (setq answer 'skip))
		  (t (setq temp-prompt (concat "Please answer y or n.  "
					       prompt))))))))
     ((and (display-popup-menus-p)
           last-input-event             ; not during startup
	   (listp last-nonmenu-event)
	   use-dialog-box)
      (setq prompt (funcall padded prompt t)
	    answer (x-popup-dialog t `(,prompt ("Yes" . act) ("No" . skip)))))
     (t
      (setq prompt (funcall padded prompt))
      (while
          (let* ((scroll-actions '(recenter scroll-up scroll-down
				   scroll-other-window scroll-other-window-down))
		 (key
                  (let ((cursor-in-echo-area t))
                    (when minibuffer-auto-raise
                      (raise-frame (window-frame (minibuffer-window))))
                    (read-key (propertize (if (memq answer scroll-actions)
                                              prompt
                                            (concat "Please answer y or n.  "
                                                    prompt))
                                          'face 'minibuffer-prompt)))))
            (setq answer (lookup-key query-replace-map (vector key) t))
            (cond
	     ((memq answer '(skip act)) nil)
	     ((eq answer 'recenter)
	      (recenter) t)
	     ((eq answer 'scroll-up)
	      (ignore-errors (scroll-up-command)) t)
	     ((eq answer 'scroll-down)
	      (ignore-errors (scroll-down-command)) t)
	     ((eq answer 'scroll-other-window)
	      (ignore-errors (scroll-other-window)) t)
	     ((eq answer 'scroll-other-window-down)
	      (ignore-errors (scroll-other-window-down)) t)
	     ((or (memq answer '(exit-prefix quit)) (eq key ?\e))
	      (signal 'quit nil) t)
	     (t t)))
        (ding)
        (discard-input))))
    (let ((ret (eq answer 'act)))
      (unless noninteractive
        (message "%s%c" prompt (if ret ?y ?n)))
      ret)))


;;; Atomic change groups.

(defmacro atomic-change-group (&rest body)
  "Like `progn' but perform BODY as an atomic change group.
This means that if BODY exits abnormally,
all of its changes to the current buffer are undone.
This works regardless of whether undo is enabled in the buffer.

This mechanism is transparent to ordinary use of undo;
if undo is enabled in the buffer and BODY succeeds, the
user can undo the change normally."
  (declare (indent 0) (debug t))
  (let ((handle (make-symbol "--change-group-handle--"))
	(success (make-symbol "--change-group-success--")))
    `(let ((,handle (prepare-change-group))
	   ;; Don't truncate any undo data in the middle of this.
	   (undo-outer-limit nil)
	   (undo-limit most-positive-fixnum)
	   (undo-strong-limit most-positive-fixnum)
	   (,success nil))
       (unwind-protect
	   (progn
	     ;; This is inside the unwind-protect because
	     ;; it enables undo if that was disabled; we need
	     ;; to make sure that it gets disabled again.
	     (activate-change-group ,handle)
	     (prog1 ,(macroexp-progn body)
	       (setq ,success t)))
	 ;; Either of these functions will disable undo
	 ;; if it was disabled before.
	 (if ,success
	     (accept-change-group ,handle)
	   (cancel-change-group ,handle))))))

(defun prepare-change-group (&optional buffer)
  "Return a handle for the current buffer's state, for a change group.
If you specify BUFFER, make a handle for BUFFER's state instead.

Pass the handle to `activate-change-group' afterward to initiate
the actual changes of the change group.

To finish the change group, call either `accept-change-group' or
`cancel-change-group' passing the same handle as argument.  Call
`accept-change-group' to accept the changes in the group as final;
call `cancel-change-group' to undo them all.  You should use
`unwind-protect' to make sure the group is always finished.  The call
to `activate-change-group' should be inside the `unwind-protect'.
Once you finish the group, don't use the handle again--don't try to
finish the same group twice.  For a simple example of correct use, see
the source code of `atomic-change-group'.

The handle records only the specified buffer.  To make a multibuffer
change group, call this function once for each buffer you want to
cover, then use `nconc' to combine the returned values, like this:

  (nconc (prepare-change-group buffer-1)
         (prepare-change-group buffer-2))

You can then activate that multibuffer change group with a single
call to `activate-change-group' and finish it with a single call
to `accept-change-group' or `cancel-change-group'."

  (if buffer
      (list (cons buffer (with-current-buffer buffer buffer-undo-list)))
    (list (cons (current-buffer) buffer-undo-list))))

(defun activate-change-group (handle)
  "Activate a change group made with `prepare-change-group' (which see)."
  (dolist (elt handle)
    (with-current-buffer (car elt)
      (if (eq buffer-undo-list t)
	  (setq buffer-undo-list nil)))))

(defun accept-change-group (handle)
  "Finish a change group made with `prepare-change-group' (which see).
This finishes the change group by accepting its changes as final."
  (dolist (elt handle)
    (with-current-buffer (car elt)
      (if (eq (cdr elt) t)
	  (setq buffer-undo-list t)))))

(defun cancel-change-group (handle)
  "Finish a change group made with `prepare-change-group' (which see).
This finishes the change group by reverting all of its changes."
  (dolist (elt handle)
    (with-current-buffer (car elt)
      (setq elt (cdr elt))
      (save-restriction
	;; Widen buffer temporarily so if the buffer was narrowed within
	;; the body of `atomic-change-group' all changes can be undone.
	(widen)
	(let ((old-car (car-safe elt))
	      (old-cdr (cdr-safe elt)))
          (unwind-protect
              (progn
                ;; Temporarily truncate the undo log at ELT.
                (when (consp elt)
                  (setcar elt nil) (setcdr elt nil))
                (unless (eq last-command 'undo) (undo-start))
                ;; Make sure there's no confusion.
                (when (and (consp elt) (not (eq elt (last pending-undo-list))))
                  (error "Undoing to some unrelated state"))
                ;; Undo it all.
                (save-excursion
                  (while (listp pending-undo-list) (undo-more 1)))
                ;; Revert the undo info to what it was when we grabbed
                ;; the state.
                (setq buffer-undo-list elt))
            ;; Reset the modified cons cell ELT to its original content.
            (when (consp elt)
              (setcar elt old-car)
              (setcdr elt old-cdr))))))))

;;;; Display-related functions.

;; For compatibility.
(define-obsolete-function-alias 'redraw-modeline
  'force-mode-line-update "24.3")

(defun momentary-string-display (string pos &optional exit-char message)
  "Momentarily display STRING in the buffer at POS.
Display remains until next event is input.
If POS is a marker, only its position is used; its buffer is ignored.
Optional third arg EXIT-CHAR can be a character, event or event
description list.  EXIT-CHAR defaults to SPC.  If the input is
EXIT-CHAR it is swallowed; otherwise it is then available as
input (as a command if nothing else).
Display MESSAGE (optional fourth arg) in the echo area.
If MESSAGE is nil, instructions to type EXIT-CHAR are displayed there."
  (or exit-char (setq exit-char ?\s))
  (let ((ol (make-overlay pos pos))
        (str (copy-sequence string)))
    (unwind-protect
        (progn
          (save-excursion
            (overlay-put ol 'after-string str)
            (goto-char pos)
            ;; To avoid trouble with out-of-bounds position
            (setq pos (point))
            ;; If the string end is off screen, recenter now.
            (if (<= (window-end nil t) pos)
                (recenter (/ (window-height) 2))))
          (message (or message "Type %s to continue editing.")
                   (single-key-description exit-char))
	  (let ((event (read-key)))
	    ;; `exit-char' can be an event, or an event description list.
	    (or (eq event exit-char)
		(eq event (event-convert-list exit-char))
		(setq unread-command-events
                      (append (this-single-command-raw-keys)
                              unread-command-events)))))
      (delete-overlay ol))))


;;;; Overlay operations

(defun copy-overlay (o)
  "Return a copy of overlay O."
  (let ((o1 (if (overlay-buffer o)
                (make-overlay (overlay-start o) (overlay-end o)
                              ;; FIXME: there's no easy way to find the
                              ;; insertion-type of the two markers.
                              (overlay-buffer o))
              (let ((o1 (make-overlay (point-min) (point-min))))
                (delete-overlay o1)
                o1)))
	(props (overlay-properties o)))
    (while props
      (overlay-put o1 (pop props) (pop props)))
    o1))

(defun remove-overlays (&optional beg end name val)
  "Clear BEG and END of overlays whose property NAME has value VAL.
Overlays might be moved and/or split.
BEG and END default respectively to the beginning and end of buffer."
  ;; This speeds up the loops over overlays.
  (unless beg (setq beg (point-min)))
  (unless end (setq end (point-max)))
  (overlay-recenter end)
  (if (< end beg)
      (setq beg (prog1 end (setq end beg))))
  (save-excursion
    (dolist (o (overlays-in beg end))
      (when (eq (overlay-get o name) val)
	;; Either push this overlay outside beg...end
	;; or split it to exclude beg...end
	;; or delete it entirely (if it is contained in beg...end).
	(if (< (overlay-start o) beg)
	    (if (> (overlay-end o) end)
		(progn
		  (move-overlay (copy-overlay o)
				(overlay-start o) beg)
		  (move-overlay o end (overlay-end o)))
	      (move-overlay o (overlay-start o) beg))
	  (if (> (overlay-end o) end)
	      (move-overlay o end (overlay-end o))
	    (delete-overlay o)))))))

;;;; Miscellanea.

(defvar suspend-hook nil
  "Normal hook run by `suspend-emacs', before suspending.")

(defvar suspend-resume-hook nil
  "Normal hook run by `suspend-emacs', after Emacs is continued.")

(defvar temp-buffer-show-hook nil
  "Normal hook run by `with-output-to-temp-buffer' after displaying the buffer.
When the hook runs, the temporary buffer is current, and the window it
was displayed in is selected.")

(defvar temp-buffer-setup-hook nil
  "Normal hook run by `with-output-to-temp-buffer' at the start.
When the hook runs, the temporary buffer is current.
This hook is normally set up with a function to put the buffer in Help
mode.")

<<<<<<< HEAD
(defconst user-emacs-directory
  (if (eq system-type 'ms-dos)
      ;; MS-DOS cannot have initial dot.
      "~/_emacs2.d/"
    "~/.emacs2.d/")
=======
(defvar user-emacs-directory
  ;; The value does not matter since Emacs sets this at startup.
  nil
>>>>>>> 77207ca8
  "Directory beneath which additional per-user Emacs-specific files are placed.
Various programs in Emacs store information in this directory.
Note that this should end with a directory separator.
See also `locate-user-emacs-file'.")

;;;; Misc. useful functions.

(defsubst buffer-narrowed-p ()
  "Return non-nil if the current buffer is narrowed."
  (/= (- (point-max) (point-min)) (buffer-size)))

(defun find-tag-default-bounds ()
  "Determine the boundaries of the default tag, based on text at point.
Return a cons cell with the beginning and end of the found tag.
If there is no plausible default, return nil."
  (bounds-of-thing-at-point 'symbol))

(defun find-tag-default ()
  "Determine default tag to search for, based on text at point.
If there is no plausible default, return nil."
  (let ((bounds (find-tag-default-bounds)))
    (when bounds
      (buffer-substring-no-properties (car bounds) (cdr bounds)))))

(defun find-tag-default-as-regexp ()
  "Return regexp that matches the default tag at point.
If there is no tag at point, return nil.

When in a major mode that does not provide its own
`find-tag-default-function', return a regexp that matches the
symbol at point exactly."
  (let ((tag (funcall (or find-tag-default-function
			  (get major-mode 'find-tag-default-function)
			  'find-tag-default))))
    (if tag (regexp-quote tag))))

(defun find-tag-default-as-symbol-regexp ()
  "Return regexp that matches the default tag at point as symbol.
If there is no tag at point, return nil.

When in a major mode that does not provide its own
`find-tag-default-function', return a regexp that matches the
symbol at point exactly."
  (let ((tag-regexp (find-tag-default-as-regexp)))
    (if (and tag-regexp
	     (eq (or find-tag-default-function
		     (get major-mode 'find-tag-default-function)
		     'find-tag-default)
		 'find-tag-default))
	(format "\\_<%s\\_>" tag-regexp)
      tag-regexp)))

(defun play-sound (sound)
  "SOUND is a list of the form `(sound KEYWORD VALUE...)'.
The following keywords are recognized:

  :file FILE - read sound data from FILE.  If FILE isn't an
absolute file name, it is searched in `data-directory'.

  :data DATA - read sound data from string DATA.

Exactly one of :file or :data must be present.

  :volume VOL - set volume to VOL.  VOL must an integer in the
range 0..100 or a float in the range 0..1.0.  If not specified,
don't change the volume setting of the sound device.

  :device DEVICE - play sound on DEVICE.  If not specified,
a system-dependent default device name is used.

Note: :data and :device are currently not supported on Windows."
  (if (fboundp 'play-sound-internal)
      (play-sound-internal sound)
    (error "This Emacs binary lacks sound support")))

(declare-function w32-shell-dos-semantics "w32-fns" nil)

(defun shell-quote-argument (argument)
  "Quote ARGUMENT for passing as argument to an inferior shell.

This function is designed to work with the syntax of your system's
standard shell, and might produce incorrect results with unusual shells.
See Info node `(elisp)Security Considerations'."
  (cond
   ((eq system-type 'ms-dos)
    ;; Quote using double quotes, but escape any existing quotes in
    ;; the argument with backslashes.
    (let ((result "")
          (start 0)
          end)
      (if (or (null (string-match "[^\"]" argument))
              (< (match-end 0) (length argument)))
          (while (string-match "[\"]" argument start)
            (setq end (match-beginning 0)
                  result (concat result (substring argument start end)
                                 "\\" (substring argument end (1+ end)))
                  start (1+ end))))
      (concat "\"" result (substring argument start) "\"")))

   ((and (eq system-type 'windows-nt) (w32-shell-dos-semantics))

    ;; First, quote argument so that CommandLineToArgvW will
    ;; understand it.  See
    ;; http://msdn.microsoft.com/en-us/library/17w5ykft%28v=vs.85%29.aspx
    ;; After we perform that level of quoting, escape shell
    ;; metacharacters so that cmd won't mangle our argument.  If the
    ;; argument contains no double quote characters, we can just
    ;; surround it with double quotes.  Otherwise, we need to prefix
    ;; each shell metacharacter with a caret.

    (setq argument
          ;; escape backslashes at end of string
          (replace-regexp-in-string
           "\\(\\\\*\\)$"
           "\\1\\1"
           ;; escape backslashes and quotes in string body
           (replace-regexp-in-string
            "\\(\\\\*\\)\""
            "\\1\\1\\\\\""
            argument)))

    (if (string-match "[%!\"]" argument)
        (concat
         "^\""
         (replace-regexp-in-string
          "\\([%!()\"<>&|^]\\)"
          "^\\1"
          argument)
         "^\"")
      (concat "\"" argument "\"")))

   (t
    (if (equal argument "")
        "''"
      ;; Quote everything except POSIX filename characters.
      ;; This should be safe enough even for really weird shells.
      (replace-regexp-in-string
       "\n" "'\n'"
       (replace-regexp-in-string "[^-0-9a-zA-Z_./\n]" "\\\\\\&" argument))))
   ))

(defsubst string-to-list (string)
  "Return a list of characters in STRING."
  (append string nil))

(defsubst string-to-vector (string)
  "Return a vector of characters in STRING."
  (vconcat string))

(defun string-or-null-p (object)
  "Return t if OBJECT is a string or nil.
Otherwise, return nil."
  (or (stringp object) (null object)))

(defun booleanp (object)
  "Return t if OBJECT is one of the two canonical boolean values: t or nil.
Otherwise, return nil."
  (and (memq object '(nil t)) t))

(defun special-form-p (object)
  "Non-nil if and only if OBJECT is a special form."
  (if (and (symbolp object) (fboundp object))
      (setq object (indirect-function object)))
  (and (subrp object) (eq (cdr (subr-arity object)) 'unevalled)))

(defun macrop (object)
  "Non-nil if and only if OBJECT is a macro."
  (let ((def (indirect-function object)))
    (when (consp def)
      (or (eq 'macro (car def))
          (and (autoloadp def) (memq (nth 4 def) '(macro t)))))))

(defun field-at-pos (pos)
  "Return the field at position POS, taking stickiness etc into account."
  (let ((raw-field (get-char-property (field-beginning pos) 'field)))
    (if (eq raw-field 'boundary)
	(get-char-property (1- (field-end pos)) 'field)
      raw-field)))

(defun sha1 (object &optional start end binary)
  "Return the SHA-1 (Secure Hash Algorithm) of an OBJECT.
OBJECT is either a string or a buffer.  Optional arguments START and
END are character positions specifying which portion of OBJECT for
computing the hash.  If BINARY is non-nil, return a string in binary
form.

Note that SHA-1 is not collision resistant and should not be used
for anything security-related.  See `secure-hash' for
alternatives."
  (secure-hash 'sha1 object start end binary))

(defun function-get (f prop &optional autoload)
  "Return the value of property PROP of function F.
If AUTOLOAD is non-nil and F is autoloaded, try to autoload it
in the hope that it will set PROP.  If AUTOLOAD is `macro', only do it
if it's an autoloaded macro."
  (let ((val nil))
    (while (and (symbolp f)
                (null (setq val (get f prop)))
                (fboundp f))
      (let ((fundef (symbol-function f)))
        (if (and autoload (autoloadp fundef)
                 (not (equal fundef
                             (autoload-do-load fundef f
                                               (if (eq autoload 'macro)
                                                   'macro)))))
            nil                         ;Re-try `get' on the same `f'.
          (setq f fundef))))
    val))

;;;; Support for yanking and text properties.
;; Why here in subr.el rather than in simple.el?  --Stef

(defvar yank-handled-properties)
(defvar yank-excluded-properties)

(defun remove-yank-excluded-properties (start end)
  "Process text properties between START and END, inserted for a `yank'.
Perform the handling specified by `yank-handled-properties', then
remove properties specified by `yank-excluded-properties'."
  (let ((inhibit-read-only t))
    (dolist (handler yank-handled-properties)
      (let ((prop (car handler))
            (fun  (cdr handler))
            (run-start start))
        (while (< run-start end)
          (let ((value (get-text-property run-start prop))
                (run-end (next-single-property-change
                          run-start prop nil end)))
            (funcall fun value run-start run-end)
            (setq run-start run-end)))))
    (if (eq yank-excluded-properties t)
        (set-text-properties start end nil)
      (remove-list-of-text-properties start end yank-excluded-properties))))

(defvar yank-undo-function)

(defun insert-for-yank (string)
  "Insert STRING at point for the `yank' command.

This function is like `insert', except it honors the variables
`yank-handled-properties' and `yank-excluded-properties', and the
`yank-handler' text property, in the way that `yank' does."
  (let (to)
    (while (setq to (next-single-property-change 0 'yank-handler string))
      (insert-for-yank-1 (substring string 0 to))
      (setq string (substring string to))))
  (insert-for-yank-1 string))

(defun insert-for-yank-1 (string)
  "Helper for `insert-for-yank', which see."
  (let* ((handler (and (stringp string)
		       (get-text-property 0 'yank-handler string)))
	 (param (or (nth 1 handler) string))
	 (opoint (point))
	 (inhibit-read-only inhibit-read-only)
	 end)

    ;; FIXME: This throws away any yank-undo-function set by previous calls
    ;; to insert-for-yank-1 within the loop of insert-for-yank!
    (setq yank-undo-function t)
    (if (nth 0 handler) ; FUNCTION
	(funcall (car handler) param)
      (insert param))
    (setq end (point))

    ;; Prevent read-only properties from interfering with the
    ;; following text property changes.
    (setq inhibit-read-only t)

    (unless (nth 2 handler) ; NOEXCLUDE
      (remove-yank-excluded-properties opoint end))

    ;; If last inserted char has properties, mark them as rear-nonsticky.
    (if (and (> end opoint)
	     (text-properties-at (1- end)))
	(put-text-property (1- end) end 'rear-nonsticky t))

    (if (eq yank-undo-function t)		   ; not set by FUNCTION
	(setq yank-undo-function (nth 3 handler))) ; UNDO
    (if (nth 4 handler)				   ; COMMAND
	(setq this-command (nth 4 handler)))))

(defun insert-buffer-substring-no-properties (buffer &optional start end)
  "Insert before point a substring of BUFFER, without text properties.
BUFFER may be a buffer or a buffer name.
Arguments START and END are character positions specifying the substring.
They default to the values of (point-min) and (point-max) in BUFFER."
  (let ((opoint (point)))
    (insert-buffer-substring buffer start end)
    (let ((inhibit-read-only t))
      (set-text-properties opoint (point) nil))))

(defun insert-buffer-substring-as-yank (buffer &optional start end)
  "Insert before point a part of BUFFER, stripping some text properties.
BUFFER may be a buffer or a buffer name.
Arguments START and END are character positions specifying the substring.
They default to the values of (point-min) and (point-max) in BUFFER.
Before insertion, process text properties according to
`yank-handled-properties' and `yank-excluded-properties'."
  ;; Since the buffer text should not normally have yank-handler properties,
  ;; there is no need to handle them here.
  (let ((opoint (point)))
    (insert-buffer-substring buffer start end)
    (remove-yank-excluded-properties opoint (point))))

(defun yank-handle-font-lock-face-property (face start end)
  "If `font-lock-defaults' is nil, apply FACE as a `face' property.
START and END denote the start and end of the text to act on.
Do nothing if FACE is nil."
  (and face
       (null font-lock-defaults)
       (put-text-property start end 'face face)))

;; This removes `mouse-face' properties in *Help* buffer buttons:
;; https://lists.gnu.org/r/emacs-devel/2002-04/msg00648.html
(defun yank-handle-category-property (category start end)
  "Apply property category CATEGORY's properties between START and END."
  (when category
    (let ((start2 start))
      (while (< start2 end)
	(let ((end2     (next-property-change start2 nil end))
	      (original (text-properties-at start2)))
	  (set-text-properties start2 end2 (symbol-plist category))
	  (add-text-properties start2 end2 original)
	  (setq start2 end2))))))


;;;; Synchronous shell commands.

(defun start-process-shell-command (name buffer &rest args)
  "Start a program in a subprocess.  Return the process object for it.
NAME is name for process.  It is modified if necessary to make it unique.
BUFFER is the buffer (or buffer name) to associate with the process.
 Process output goes at end of that buffer, unless you specify
 an output stream or filter function to handle the output.
 BUFFER may be also nil, meaning that this process is not associated
 with any buffer
COMMAND is the shell command to run.

An old calling convention accepted any number of arguments after COMMAND,
which were just concatenated to COMMAND.  This is still supported but strongly
discouraged."
  (declare (advertised-calling-convention (name buffer command) "23.1"))
  ;; We used to use `exec' to replace the shell with the command,
  ;; but that failed to handle (...) and semicolon, etc.
  (start-process name buffer shell-file-name shell-command-switch
		 (mapconcat 'identity args " ")))

(defun start-file-process-shell-command (name buffer &rest args)
  "Start a program in a subprocess.  Return the process object for it.
Similar to `start-process-shell-command', but calls `start-file-process'."
  (declare (advertised-calling-convention (name buffer command) "23.1"))
  ;; On remote hosts, the local `shell-file-name' might be useless.
  (with-connection-local-variables
   (start-file-process
    name buffer
    shell-file-name shell-command-switch
    (mapconcat 'identity args " "))))

(defun call-process-shell-command (command &optional infile buffer display
					   &rest args)
  "Execute the shell command COMMAND synchronously in separate process.
The remaining arguments are optional.
The program's input comes from file INFILE (nil means `/dev/null').
Insert output in BUFFER before point; t means current buffer;
 nil for BUFFER means discard it; 0 means discard and don't wait.
BUFFER can also have the form (REAL-BUFFER STDERR-FILE); in that case,
REAL-BUFFER says what to do with standard output, as above,
while STDERR-FILE says what to do with standard error in the child.
STDERR-FILE may be nil (discard standard error output),
t (mix it with ordinary output), or a file name string.

Fourth arg DISPLAY non-nil means redisplay buffer as output is inserted.
Wildcards and redirection are handled as usual in the shell.

If BUFFER is 0, `call-process-shell-command' returns immediately with value nil.
Otherwise it waits for COMMAND to terminate and returns a numeric exit
status or a signal description string.
If you quit, the process is killed with SIGINT, or SIGKILL if you quit again.

An old calling convention accepted any number of arguments after DISPLAY,
which were just concatenated to COMMAND.  This is still supported but strongly
discouraged."
  (declare (advertised-calling-convention
            (command &optional infile buffer display) "24.5"))
  ;; We used to use `exec' to replace the shell with the command,
  ;; but that failed to handle (...) and semicolon, etc.
  (call-process shell-file-name
		infile buffer display
		shell-command-switch
		(mapconcat 'identity (cons command args) " ")))

(defun process-file-shell-command (command &optional infile buffer display
					   &rest args)
  "Process files synchronously in a separate process.
Similar to `call-process-shell-command', but calls `process-file'."
  (declare (advertised-calling-convention
            (command &optional infile buffer display) "24.5"))
  ;; On remote hosts, the local `shell-file-name' might be useless.
  (with-connection-local-variables
   (process-file
    shell-file-name infile buffer display shell-command-switch
    (mapconcat 'identity (cons command args) " "))))

(defun call-shell-region (start end command &optional delete buffer)
  "Send text from START to END as input to an inferior shell running COMMAND.
Delete the text if fourth arg DELETE is non-nil.

Insert output in BUFFER before point; t means current buffer; nil for
 BUFFER means discard it; 0 means discard and don't wait; and `(:file
 FILE)', where FILE is a file name string, means that it should be
 written to that file (if the file already exists it is overwritten).
BUFFER can also have the form (REAL-BUFFER STDERR-FILE); in that case,
REAL-BUFFER says what to do with standard output, as above,
while STDERR-FILE says what to do with standard error in the child.
STDERR-FILE may be nil (discard standard error output),
t (mix it with ordinary output), or a file name string.

If BUFFER is 0, `call-shell-region' returns immediately with value nil.
Otherwise it waits for COMMAND to terminate
and returns a numeric exit status or a signal description string.
If you quit, the process is killed with SIGINT, or SIGKILL if you quit again."
  (call-process-region start end
                       shell-file-name delete buffer nil
                       shell-command-switch command))

;;;; Lisp macros to do various things temporarily.

(defmacro track-mouse (&rest body)
  "Evaluate BODY with mouse movement events enabled.
Within a `track-mouse' form, mouse motion generates input events that
 you can read with `read-event'.
Normally, mouse motion is ignored."
  (declare (debug t) (indent 0))
  `(internal--track-mouse (lambda () ,@body)))

(defmacro with-current-buffer (buffer-or-name &rest body)
  "Execute the forms in BODY with BUFFER-OR-NAME temporarily current.
BUFFER-OR-NAME must be a buffer or the name of an existing buffer.
The value returned is the value of the last form in BODY.  See
also `with-temp-buffer'."
  (declare (indent 1) (debug t))
  `(save-current-buffer
     (set-buffer ,buffer-or-name)
     ,@body))

(defun internal--before-with-selected-window (window)
  (let ((other-frame (window-frame window)))
    (list window (selected-window)
          ;; Selecting a window on another frame also changes that
          ;; frame's frame-selected-window.  We must save&restore it.
          (unless (eq (selected-frame) other-frame)
            (frame-selected-window other-frame))
          ;; Also remember the top-frame if on ttys.
          (unless (eq (selected-frame) other-frame)
            (tty-top-frame other-frame)))))

(defun internal--after-with-selected-window (state)
  ;; First reset frame-selected-window.
  (when (window-live-p (nth 2 state))
    ;; We don't use set-frame-selected-window because it does not
    ;; pass the `norecord' argument to Fselect_window.
    (select-window (nth 2 state) 'norecord)
    (and (frame-live-p (nth 3 state))
         (not (eq (tty-top-frame) (nth 3 state)))
         (select-frame (nth 3 state) 'norecord)))
  ;; Then reset the actual selected-window.
  (when (window-live-p (nth 1 state))
    (select-window (nth 1 state) 'norecord)))

(defmacro with-selected-window (window &rest body)
  "Execute the forms in BODY with WINDOW as the selected window.
The value returned is the value of the last form in BODY.

This macro saves and restores the selected window, as well as the
selected window of each frame.  It does not change the order of
recently selected windows.  If the previously selected window of
some frame is no longer live at the end of BODY, that frame's
selected window is left alone.  If the selected window is no
longer live, then whatever window is selected at the end of BODY
remains selected.

This macro uses `save-current-buffer' to save and restore the
current buffer, since otherwise its normal operation could
potentially make a different buffer current.  It does not alter
the buffer list ordering."
  (declare (indent 1) (debug t))
  `(let ((save-selected-window--state
          (internal--before-with-selected-window ,window)))
     (save-current-buffer
       (unwind-protect
           (progn (select-window (car save-selected-window--state) 'norecord)
		  ,@body)
         (internal--after-with-selected-window save-selected-window--state)))))

(defmacro with-selected-frame (frame &rest body)
  "Execute the forms in BODY with FRAME as the selected frame.
The value returned is the value of the last form in BODY.

This macro saves and restores the selected frame, and changes the
order of neither the recently selected windows nor the buffers in
the buffer list."
  (declare (indent 1) (debug t))
  (let ((old-frame (make-symbol "old-frame"))
	(old-buffer (make-symbol "old-buffer")))
    `(let ((,old-frame (selected-frame))
	   (,old-buffer (current-buffer)))
       (unwind-protect
	   (progn (select-frame ,frame 'norecord)
		  ,@body)
	 (when (frame-live-p ,old-frame)
	   (select-frame ,old-frame 'norecord))
	 (when (buffer-live-p ,old-buffer)
	   (set-buffer ,old-buffer))))))

(defmacro save-window-excursion (&rest body)
  "Execute BODY, then restore previous window configuration.
This macro saves the window configuration on the selected frame,
executes BODY, then calls `set-window-configuration' to restore
the saved window configuration.  The return value is the last
form in BODY.  The window configuration is also restored if BODY
exits nonlocally.

BEWARE: Most uses of this macro introduce bugs.
E.g. it should not be used to try and prevent some code from opening
a new window, since that window may sometimes appear in another frame,
in which case `save-window-excursion' cannot help."
  (declare (indent 0) (debug t))
  (let ((c (make-symbol "wconfig")))
    `(let ((,c (current-window-configuration)))
       (unwind-protect (progn ,@body)
         (set-window-configuration ,c)))))

(defun internal-temp-output-buffer-show (buffer)
  "Internal function for `with-output-to-temp-buffer'."
  (with-current-buffer buffer
    (set-buffer-modified-p nil)
    (goto-char (point-min)))

  (if temp-buffer-show-function
      (funcall temp-buffer-show-function buffer)
    (with-current-buffer buffer
      (let* ((window
	      (let ((window-combination-limit
		   ;; When `window-combination-limit' equals
		   ;; `temp-buffer' or `temp-buffer-resize' and
		   ;; `temp-buffer-resize-mode' is enabled in this
		   ;; buffer bind it to t so resizing steals space
		   ;; preferably from the window that was split.
		   (if (or (eq window-combination-limit 'temp-buffer)
			   (and (eq window-combination-limit
				    'temp-buffer-resize)
				temp-buffer-resize-mode))
		       t
		     window-combination-limit)))
		(display-buffer buffer)))
	     (frame (and window (window-frame window))))
	(when window
	  (unless (eq frame (selected-frame))
	    (make-frame-visible frame))
	  (setq minibuffer-scroll-window window)
	  (set-window-hscroll window 0)
	  ;; Don't try this with NOFORCE non-nil!
	  (set-window-start window (point-min) t)
	  ;; This should not be necessary.
	  (set-window-point window (point-min))
	  ;; Run `temp-buffer-show-hook', with the chosen window selected.
	  (with-selected-window window
	    (run-hooks 'temp-buffer-show-hook))))))
  ;; Return nil.
  nil)

;; Doc is very similar to with-temp-buffer-window.
(defmacro with-output-to-temp-buffer (bufname &rest body)
  "Bind `standard-output' to buffer BUFNAME, eval BODY, then show that buffer.

This construct makes buffer BUFNAME empty before running BODY.
It does not make the buffer current for BODY.
Instead it binds `standard-output' to that buffer, so that output
generated with `prin1' and similar functions in BODY goes into
the buffer.

At the end of BODY, this marks buffer BUFNAME unmodified and displays
it in a window, but does not select it.  The normal way to do this is
by calling `display-buffer', then running `temp-buffer-show-hook'.
However, if `temp-buffer-show-function' is non-nil, it calls that
function instead (and does not run `temp-buffer-show-hook').  The
function gets one argument, the buffer to display.

The return value of `with-output-to-temp-buffer' is the value of the
last form in BODY.  If BODY does not finish normally, the buffer
BUFNAME is not displayed.

This runs the hook `temp-buffer-setup-hook' before BODY,
with the buffer BUFNAME temporarily current.  It runs the hook
`temp-buffer-show-hook' after displaying buffer BUFNAME, with that
buffer temporarily current, and the window that was used to display it
temporarily selected.  But it doesn't run `temp-buffer-show-hook'
if it uses `temp-buffer-show-function'.

By default, the setup hook puts the buffer into Help mode before running BODY.
If BODY does not change the major mode, the show hook makes the buffer
read-only, and scans it for function and variable names to make them into
clickable cross-references.

See the related form `with-temp-buffer-window'."
  (declare (debug t))
  (let ((old-dir (make-symbol "old-dir"))
        (buf (make-symbol "buf")))
    `(let* ((,old-dir default-directory)
            (,buf
             (with-current-buffer (get-buffer-create ,bufname)
               (prog1 (current-buffer)
                 (kill-all-local-variables)
                 ;; FIXME: delete_all_overlays
                 (setq default-directory ,old-dir)
                 (setq buffer-read-only nil)
                 (setq buffer-file-name nil)
                 (setq buffer-undo-list t)
                 (let ((inhibit-read-only t)
                       (inhibit-modification-hooks t))
                   (erase-buffer)
                   (run-hooks 'temp-buffer-setup-hook)))))
            (standard-output ,buf))
       (prog1 (progn ,@body)
         (internal-temp-output-buffer-show ,buf)))))

(defmacro with-temp-file (file &rest body)
  "Create a new buffer, evaluate BODY there, and write the buffer to FILE.
The value returned is the value of the last form in BODY.
See also `with-temp-buffer'."
  (declare (indent 1) (debug t))
  (let ((temp-file (make-symbol "temp-file"))
	(temp-buffer (make-symbol "temp-buffer")))
    `(let ((,temp-file ,file)
	   (,temp-buffer
	    (get-buffer-create (generate-new-buffer-name " *temp file*"))))
       (unwind-protect
	   (prog1
	       (with-current-buffer ,temp-buffer
		 ,@body)
	     (with-current-buffer ,temp-buffer
	       (write-region nil nil ,temp-file nil 0)))
	 (and (buffer-name ,temp-buffer)
	      (kill-buffer ,temp-buffer))))))

(defmacro with-temp-message (message &rest body)
  "Display MESSAGE temporarily if non-nil while BODY is evaluated.
The original message is restored to the echo area after BODY has finished.
The value returned is the value of the last form in BODY.
MESSAGE is written to the message log buffer if `message-log-max' is non-nil.
If MESSAGE is nil, the echo area and message log buffer are unchanged.
Use a MESSAGE of \"\" to temporarily clear the echo area."
  (declare (debug t) (indent 1))
  (let ((current-message (make-symbol "current-message"))
	(temp-message (make-symbol "with-temp-message")))
    `(let ((,temp-message ,message)
	   (,current-message))
       (unwind-protect
	   (progn
	     (when ,temp-message
	       (setq ,current-message (current-message))
	       (message "%s" ,temp-message))
	     ,@body)
	 (and ,temp-message
	      (if ,current-message
		  (message "%s" ,current-message)
		(message nil)))))))

(defmacro with-temp-buffer (&rest body)
  "Create a temporary buffer, and evaluate BODY there like `progn'.
See also `with-temp-file' and `with-output-to-string'."
  (declare (indent 0) (debug t))
  (let ((temp-buffer (make-symbol "temp-buffer")))
    `(let ((,temp-buffer (generate-new-buffer " *temp*")))
       ;; FIXME: kill-buffer can change current-buffer in some odd cases.
       (with-current-buffer ,temp-buffer
         (unwind-protect
	     (progn ,@body)
           (and (buffer-name ,temp-buffer)
                (kill-buffer ,temp-buffer)))))))

(defmacro with-silent-modifications (&rest body)
  "Execute BODY, pretending it does not modify the buffer.
This macro is typically used around modifications of
text properties which do not really affect the buffer's content.
If BODY performs real modifications to the buffer's text, other
than cosmetic ones, undo data may become corrupted.

This macro will run BODY normally, but doesn't count its buffer
modifications as being buffer modifications.  This affects things
like `buffer-modified-p', checking whether the file is locked by
someone else, running buffer modification hooks, and other things
of that nature."
  (declare (debug t) (indent 0))
  (let ((modified (make-symbol "modified")))
    `(let* ((,modified (buffer-modified-p))
            (buffer-undo-list t)
            (inhibit-read-only t)
            (inhibit-modification-hooks t))
       (unwind-protect
           (progn
             ,@body)
         (unless ,modified
           (restore-buffer-modified-p nil))))))

(defmacro with-output-to-string (&rest body)
  "Execute BODY, return the text it sent to `standard-output', as a string."
  (declare (indent 0) (debug t))
  `(let ((standard-output
	  (get-buffer-create (generate-new-buffer-name " *string-output*"))))
     (unwind-protect
	 (progn
	   (let ((standard-output standard-output))
	     ,@body)
	   (with-current-buffer standard-output
	     (buffer-string)))
       (kill-buffer standard-output))))

(defmacro with-local-quit (&rest body)
  "Execute BODY, allowing quits to terminate BODY but not escape further.
When a quit terminates BODY, `with-local-quit' returns nil but
requests another quit.  That quit will be processed as soon as quitting
is allowed once again.  (Immediately, if `inhibit-quit' is nil.)"
  (declare (debug t) (indent 0))
  `(condition-case nil
       (let ((inhibit-quit nil))
	 ,@body)
     (quit (setq quit-flag t)
	   ;; This call is to give a chance to handle quit-flag
	   ;; in case inhibit-quit is nil.
	   ;; Without this, it will not be handled until the next function
	   ;; call, and that might allow it to exit thru a condition-case
	   ;; that intends to handle the quit signal next time.
	   (eval '(ignore nil)))))

;; Don't throw `throw-on-input' on those events by default.
(setq while-no-input-ignore-events
      '(focus-in focus-out help-echo iconify-frame
        make-frame-visible selection-request buffer-switch))

(defmacro while-no-input (&rest body)
  "Execute BODY only as long as there's no pending input.
If input arrives, that ends the execution of BODY,
and `while-no-input' returns t.  Quitting makes it return nil.
If BODY finishes, `while-no-input' returns whatever value BODY produced."
  (declare (debug t) (indent 0))
  (let ((catch-sym (make-symbol "input")))
    `(with-local-quit
       (catch ',catch-sym
	 (let ((throw-on-input ',catch-sym)
               val)
           (setq val (or (input-pending-p)
	                 (progn ,@body)))
           (cond
            ;; When input arrives while throw-on-input is non-nil,
            ;; kbd_buffer_store_buffered_event sets quit-flag to the
            ;; value of throw-on-input.  If, when BODY finishes,
            ;; quit-flag still has the same value as throw-on-input, it
            ;; means BODY never tested quit-flag, and therefore ran to
            ;; completion even though input did arrive before it
            ;; finished.  In that case, we must manually simulate what
            ;; 'throw' in process_quit_flag would do, and we must
            ;; reset quit-flag, because leaving it set will cause us
            ;; quit to top-level, which has undesirable consequences,
            ;; such as discarding input etc.  We return t in that case
            ;; because input did arrive during execution of BODY.
            ((eq quit-flag throw-on-input)
             (setq quit-flag nil)
             t)
            ;; This is for when the user actually QUITs during
            ;; execution of BODY.
            (quit-flag
             nil)
            (t val)))))))

(defmacro condition-case-unless-debug (var bodyform &rest handlers)
  "Like `condition-case' except that it does not prevent debugging.
More specifically if `debug-on-error' is set then the debugger will be invoked
even if this catches the signal."
  (declare (debug condition-case) (indent 2))
  `(condition-case ,var
       ,bodyform
     ,@(mapcar (lambda (handler)
                 `((debug ,@(if (listp (car handler)) (car handler)
                              (list (car handler))))
                   ,@(cdr handler)))
               handlers)))

(define-obsolete-function-alias 'condition-case-no-debug
  'condition-case-unless-debug "24.1")

(defmacro with-demoted-errors (format &rest body)
  "Run BODY and demote any errors to simple messages.
FORMAT is a string passed to `message' to format any error message.
It should contain a single %-sequence; e.g., \"Error: %S\".

If `debug-on-error' is non-nil, run BODY without catching its errors.
This is to be used around code which is not expected to signal an error
but which should be robust in the unexpected case that an error is signaled.

For backward compatibility, if FORMAT is not a constant string, it
is assumed to be part of BODY, in which case the message format
used is \"Error: %S\"."
  (declare (debug t) (indent 1))
  (let ((err (make-symbol "err"))
        (format (if (and (stringp format) body) format
                  (prog1 "Error: %S"
                    (if format (push format body))))))
    `(condition-case-unless-debug ,err
         ,(macroexp-progn body)
       (error (message ,format ,err) nil))))

(defmacro combine-after-change-calls (&rest body)
  "Execute BODY, but don't call the after-change functions till the end.
If BODY makes changes in the buffer, they are recorded
and the functions on `after-change-functions' are called several times
when BODY is finished.
The return value is the value of the last form in BODY.

If `before-change-functions' is non-nil, then calls to the after-change
functions can't be deferred, so in that case this macro has no effect.

Do not alter `after-change-functions' or `before-change-functions'
in BODY."
  (declare (indent 0) (debug t))
  `(unwind-protect
       (let ((combine-after-change-calls t))
	 . ,body)
     (combine-after-change-execute)))

;;;;;;;;;;;;;;;;;;;;;;;;;;;;;;;;;;;;;;;;;;;;;;;;;;;;;;;;;;;;;;;;;;;;;;;;;;;;;;;;
(defvar undo--combining-change-calls nil
  "Non-nil when `combine-change-calls-1' is running.")

(defun combine-change-calls-1 (beg end body)
  "Evaluate BODY, running the change hooks just once, for region \(BEG END).

Firstly, `before-change-functions' is invoked for the region
\(BEG END), then BODY (a function) is evaluated with
`before-change-functions' and `after-change-functions' bound to
nil, then finally `after-change-functions' is invoked on the
updated region (BEG NEW-END) with a calculated OLD-LEN argument.
If `inhibit-modification-hooks' is initially non-nil, the change
hooks are not run.

The result of `combine-change-calls-1' is the value returned by
BODY.  BODY must not make a different buffer current, except
temporarily.  It must not make any changes to the buffer outside
the specified region.  It must not change
`before-change-functions' or `after-change-functions'.

Additionally, the buffer modifications of BODY are recorded on
the buffer's undo list as a single (apply ...) entry containing
the function `undo--wrap-and-run-primitive-undo'."
  (let ((old-bul buffer-undo-list)
	(end-marker (copy-marker end t))
	result)
    (if undo--combining-change-calls
	(setq result (funcall body))
      (let ((undo--combining-change-calls t))
	(if (not inhibit-modification-hooks)
	    (run-hook-with-args 'before-change-functions beg end))
	(if (eq buffer-undo-list t)
	    (setq result (funcall body))
	  (let (;; (inhibit-modification-hooks t)
                (before-change-functions
                 ;; Ugly Hack: if the body uses syntax-ppss/syntax-propertize
                 ;; (e.g. via a regexp-search or sexp-movement trigerring
                 ;; on-the-fly syntax-propertize), make sure that this gets
                 ;; properly refreshed after subsequent changes.
                 (if (memq #'syntax-ppss-flush-cache before-change-functions)
                     '(syntax-ppss-flush-cache)))
                after-change-functions)
	    (setq result (funcall body)))
	  (let ((ap-elt
		 (list 'apply
		       (- end end-marker)
		       beg
		       (marker-position end-marker)
		       #'undo--wrap-and-run-primitive-undo
		       beg (marker-position end-marker) buffer-undo-list))
		(ptr buffer-undo-list))
	    (if (not (eq buffer-undo-list old-bul))
		(progn
		  (while (and (not (eq (cdr ptr) old-bul))
			      ;; In case garbage collection has removed OLD-BUL.
			      (cdr ptr)
			      ;; Don't include a timestamp entry.
			      (not (and (consp (cdr ptr))
					(consp (cadr ptr))
					(eq (caadr ptr) t)
					(setq old-bul (cdr ptr)))))
		    (setq ptr (cdr ptr)))
		  (unless (cdr ptr)
		    (message "combine-change-calls: buffer-undo-list broken"))
		  (setcdr ptr nil)
		  (push ap-elt buffer-undo-list)
		  (setcdr buffer-undo-list old-bul)))))
	(if (not inhibit-modification-hooks)
	    (run-hook-with-args 'after-change-functions
				beg (marker-position end-marker)
				(- end beg)))))
    (set-marker end-marker nil)
    result))

(defmacro combine-change-calls (beg end &rest body)
  "Evaluate BODY, running the change hooks just once.

BODY is a sequence of lisp forms to evaluate.  BEG and END bound
the region the change hooks will be run for.

Firstly, `before-change-functions' is invoked for the region
\(BEG END), then the BODY forms are evaluated with
`before-change-functions' and `after-change-functions' bound to
nil, and finally `after-change-functions' is invoked on the
updated region.  The change hooks are not run if
`inhibit-modification-hooks' is initially non-nil.

The result of `combine-change-calls' is the value returned by the
last of the BODY forms to be evaluated.  BODY may not make a
different buffer current, except temporarily.  BODY may not
change the buffer outside the specified region.  It must not
change `before-change-functions' or `after-change-functions'.

Additionally, the buffer modifications of BODY are recorded on
the buffer's undo list as a single \(apply ...) entry containing
the function `undo--wrap-and-run-primitive-undo'. "
  `(combine-change-calls-1 ,beg ,end (lambda () ,@body)))

(defun undo--wrap-and-run-primitive-undo (beg end list)
  "Call `primitive-undo' on the undo elements in LIST.

This function is intended to be called purely by `undo' as the
function in an \(apply DELTA BEG END FUNNAME . ARGS) undo
element.  It invokes `before-change-functions' and
`after-change-functions' once each for the entire region \(BEG
END) rather than once for each individual change.

Additionally the fresh \"redo\" elements which are generated on
`buffer-undo-list' will themselves be \"enclosed\" in
`undo--wrap-and-run-primitive-undo'.

Undo elements of this form are generated by the macro
`combine-change-calls'."
  (combine-change-calls beg end
			(while list
			  (setq list (primitive-undo 1 list)))))

;;;;;;;;;;;;;;;;;;;;;;;;;;;;;;;;;;;;;;;;;;;;;;;;;;;;;;;;;;;;;;;;;;;;;;;;;;;;;;;;

(defmacro with-case-table (table &rest body)
  "Execute the forms in BODY with TABLE as the current case table.
The value returned is the value of the last form in BODY."
  (declare (indent 1) (debug t))
  (let ((old-case-table (make-symbol "table"))
	(old-buffer (make-symbol "buffer")))
    `(let ((,old-case-table (current-case-table))
	   (,old-buffer (current-buffer)))
       (unwind-protect
	   (progn (set-case-table ,table)
		  ,@body)
	 (with-current-buffer ,old-buffer
	   (set-case-table ,old-case-table))))))

(defmacro with-file-modes (modes &rest body)
  "Execute BODY with default file permissions temporarily set to MODES.
MODES is as for `set-default-file-modes'."
  (declare (indent 1) (debug t))
  (let ((umask (make-symbol "umask")))
    `(let ((,umask (default-file-modes)))
       (unwind-protect
           (progn
             (set-default-file-modes ,modes)
             ,@body)
         (set-default-file-modes ,umask)))))


;;; Matching and match data.

(defvar save-match-data-internal)

;; We use save-match-data-internal as the local variable because
;; that works ok in practice (people should not use that variable elsewhere).
;; We used to use an uninterned symbol; the compiler handles that properly
;; now, but it generates slower code.
(defmacro save-match-data (&rest body)
  "Execute the BODY forms, restoring the global value of the match data.
The value returned is the value of the last form in BODY."
  ;; It is better not to use backquote here,
  ;; because that makes a bootstrapping problem
  ;; if you need to recompile all the Lisp files using interpreted code.
  (declare (indent 0) (debug t))
  (list 'let
	'((save-match-data-internal (match-data)))
	(list 'unwind-protect
	      (cons 'progn body)
	      ;; It is safe to free (evaporate) markers immediately here,
	      ;; as Lisp programs should not copy from save-match-data-internal.
	      '(set-match-data save-match-data-internal 'evaporate))))

(defun match-string (num &optional string)
  "Return string of text matched by last search.
NUM specifies which parenthesized expression in the last regexp.
 Value is nil if NUMth pair didn't match, or there were less than NUM pairs.
Zero means the entire text matched by the whole regexp or whole string.
STRING should be given if the last search was by `string-match' on STRING.
If STRING is nil, the current buffer should be the same buffer
the search/match was performed in."
  (declare (side-effect-free t))
  (if (match-beginning num)
      (if string
	  (substring string (match-beginning num) (match-end num))
	(buffer-substring (match-beginning num) (match-end num)))))

(defun match-string-no-properties (num &optional string)
  "Return string of text matched by last search, without text properties.
NUM specifies which parenthesized expression in the last regexp.
 Value is nil if NUMth pair didn't match, or there were less than NUM pairs.
Zero means the entire text matched by the whole regexp or whole string.
STRING should be given if the last search was by `string-match' on STRING.
If STRING is nil, the current buffer should be the same buffer
the search/match was performed in."
  (declare (side-effect-free t))
  (if (match-beginning num)
      (if string
	  (substring-no-properties string (match-beginning num)
				   (match-end num))
	(buffer-substring-no-properties (match-beginning num)
					(match-end num)))))


(defun match-substitute-replacement (replacement
				     &optional fixedcase literal string subexp)
  "Return REPLACEMENT as it will be inserted by `replace-match'.
In other words, all back-references in the form `\\&' and `\\N'
are substituted with actual strings matched by the last search.
Optional FIXEDCASE, LITERAL, STRING and SUBEXP have the same
meaning as for `replace-match'."
  (let ((match (match-string 0 string)))
    (save-match-data
      (set-match-data (mapcar (lambda (x)
				(if (numberp x)
				    (- x (match-beginning 0))
				  x))
			      (match-data t)))
      (replace-match replacement fixedcase literal match subexp))))


(defun looking-back (regexp &optional limit greedy)
  "Return non-nil if text before point matches regular expression REGEXP.
Like `looking-at' except matches before point, and is slower.
LIMIT if non-nil speeds up the search by specifying a minimum
starting position, to avoid checking matches that would start
before LIMIT.

If GREEDY is non-nil, extend the match backwards as far as
possible, stopping when a single additional previous character
cannot be part of a match for REGEXP.  When the match is
extended, its starting position is allowed to occur before
LIMIT.

As a general recommendation, try to avoid using `looking-back'
wherever possible, since it is slow."
  (declare
   (advertised-calling-convention (regexp limit &optional greedy) "25.1"))
  (let ((start (point))
	(pos
	 (save-excursion
	   (and (re-search-backward (concat "\\(?:" regexp "\\)\\=") limit t)
		(point)))))
    (if (and greedy pos)
	(save-restriction
	  (narrow-to-region (point-min) start)
	  (while (and (> pos (point-min))
		      (save-excursion
			(goto-char pos)
			(backward-char 1)
			(looking-at (concat "\\(?:"  regexp "\\)\\'"))))
	    (setq pos (1- pos)))
	  (save-excursion
	    (goto-char pos)
	    (looking-at (concat "\\(?:"  regexp "\\)\\'")))))
    (not (null pos))))

(defsubst looking-at-p (regexp)
  "\
Same as `looking-at' except this function does not change the match data."
  (let ((inhibit-changing-match-data t))
    (looking-at regexp)))

(defsubst string-match-p (regexp string &optional start)
  "\
Same as `string-match' except this function does not change the match data."
  (let ((inhibit-changing-match-data t))
    (string-match regexp string start)))

(defun subregexp-context-p (regexp pos &optional start)
  "Return non-nil if POS is in a normal subregexp context in REGEXP.
A subregexp context is one where a sub-regexp can appear.
A non-subregexp context is for example within brackets, or within a
repetition bounds operator `\\=\\{...\\}', or right after a `\\'.
If START is non-nil, it should be a position in REGEXP, smaller
than POS, and known to be in a subregexp context."
  ;; Here's one possible implementation, with the great benefit that it
  ;; reuses the regexp-matcher's own parser, so it understands all the
  ;; details of the syntax.  A disadvantage is that it needs to match the
  ;; error string.
  (condition-case err
      (progn
        (string-match (substring regexp (or start 0) pos) "")
        t)
    (invalid-regexp
     (not (member (cadr err) '("Unmatched [ or [^"
                               "Unmatched \\{"
                               "Trailing backslash")))))
  ;; An alternative implementation:
  ;; (defconst re-context-re
  ;;   (let* ((harmless-ch "[^\\[]")
  ;;          (harmless-esc "\\\\[^{]")
  ;;          (class-harmless-ch "[^][]")
  ;;          (class-lb-harmless "[^]:]")
  ;;          (class-lb-colon-maybe-charclass ":\\([a-z]+:]\\)?")
  ;;          (class-lb (concat "\\[\\(" class-lb-harmless
  ;;                            "\\|" class-lb-colon-maybe-charclass "\\)"))
  ;;          (class
  ;;           (concat "\\[^?]?"
  ;;                   "\\(" class-harmless-ch
  ;;                   "\\|" class-lb "\\)*"
  ;;                   "\\[?]"))     ; special handling for bare [ at end of re
  ;;          (braces "\\\\{[0-9,]+\\\\}"))
  ;;     (concat "\\`\\(" harmless-ch "\\|" harmless-esc
  ;;             "\\|" class "\\|" braces "\\)*\\'"))
  ;;   "Matches any prefix that corresponds to a normal subregexp context.")
  ;; (string-match re-context-re (substring regexp (or start 0) pos))
  )

;;;; split-string

(defconst split-string-default-separators "[ \f\t\n\r\v]+"
  "The default value of separators for `split-string'.

A regexp matching strings of whitespace.  May be locale-dependent
\(as yet unimplemented).  Should not match non-breaking spaces.

Warning: binding this to a different value and using it as default is
likely to have undesired semantics.")

;; The specification says that if both SEPARATORS and OMIT-NULLS are
;; defaulted, OMIT-NULLS should be treated as t.  Simplifying the logical
;; expression leads to the equivalent implementation that if SEPARATORS
;; is defaulted, OMIT-NULLS is treated as t.
(defun split-string (string &optional separators omit-nulls trim)
  "Split STRING into substrings bounded by matches for SEPARATORS.

The beginning and end of STRING, and each match for SEPARATORS, are
splitting points.  The substrings matching SEPARATORS are removed, and
the substrings between the splitting points are collected as a list,
which is returned.

If SEPARATORS is non-nil, it should be a regular expression matching text
which separates, but is not part of, the substrings.  If nil it defaults to
`split-string-default-separators', normally \"[ \\f\\t\\n\\r\\v]+\", and
OMIT-NULLS is forced to t.

If OMIT-NULLS is t, zero-length substrings are omitted from the list (so
that for the default value of SEPARATORS leading and trailing whitespace
are effectively trimmed).  If nil, all zero-length substrings are retained,
which correctly parses CSV format, for example.

If TRIM is non-nil, it should be a regular expression to match
text to trim from the beginning and end of each substring.  If trimming
makes the substring empty, it is treated as null.

If you want to trim whitespace from the substrings, the reliably correct
way is using TRIM.  Making SEPARATORS match that whitespace gives incorrect
results when there is whitespace at the start or end of STRING.  If you
see such calls to `split-string', please fix them.

Note that the effect of `(split-string STRING)' is the same as
`(split-string STRING split-string-default-separators t)'.  In the rare
case that you wish to retain zero-length substrings when splitting on
whitespace, use `(split-string STRING split-string-default-separators)'.

Modifies the match data; use `save-match-data' if necessary."
  (let* ((keep-nulls (not (if separators omit-nulls t)))
	 (rexp (or separators split-string-default-separators))
	 (start 0)
	 this-start this-end
	 notfirst
	 (list nil)
	 (push-one
	  ;; Push the substring in range THIS-START to THIS-END
	  ;; onto LIST, trimming it and perhaps discarding it.
	  (lambda ()
	    (when trim
	      ;; Discard the trim from start of this substring.
	      (let ((tem (string-match trim string this-start)))
		(and (eq tem this-start)
		     (setq this-start (match-end 0)))))

	    (when (or keep-nulls (< this-start this-end))
	      (let ((this (substring string this-start this-end)))

		;; Discard the trim from end of this substring.
		(when trim
		  (let ((tem (string-match (concat trim "\\'") this 0)))
		    (and tem (< tem (length this))
			 (setq this (substring this 0 tem)))))

		;; Trimming could make it empty; check again.
		(when (or keep-nulls (> (length this) 0))
		  (push this list)))))))

    (while (and (string-match rexp string
			      (if (and notfirst
				       (= start (match-beginning 0))
				       (< start (length string)))
				  (1+ start) start))
		(< start (length string)))
      (setq notfirst t)
      (setq this-start start this-end (match-beginning 0)
	    start (match-end 0))

      (funcall push-one))

    ;; Handle the substring at the end of STRING.
    (setq this-start start this-end (length string))
    (funcall push-one)

    (nreverse list)))

(defun combine-and-quote-strings (strings &optional separator)
  "Concatenate the STRINGS, adding the SEPARATOR (default \" \").
This tries to quote the strings to avoid ambiguity such that
  (split-string-and-unquote (combine-and-quote-strings strs)) == strs
Only some SEPARATORs will work properly.

Note that this is not intended to protect STRINGS from
interpretation by shells, use `shell-quote-argument' for that."
  (let* ((sep (or separator " "))
         (re (concat "[\\\"]" "\\|" (regexp-quote sep))))
    (mapconcat
     (lambda (str)
       (if (string-match re str)
	   (concat "\"" (replace-regexp-in-string "[\\\"]" "\\\\\\&" str) "\"")
	 str))
     strings sep)))

(defun split-string-and-unquote (string &optional separator)
  "Split the STRING into a list of strings.
It understands Emacs Lisp quoting within STRING, such that
  (split-string-and-unquote (combine-and-quote-strings strs)) == strs
The SEPARATOR regexp defaults to \"\\s-+\"."
  (let ((sep (or separator "\\s-+"))
	(i (string-match "\"" string)))
    (if (null i)
	(split-string string sep t)	; no quoting:  easy
      (append (unless (eq i 0) (split-string (substring string 0 i) sep t))
	      (let ((rfs (read-from-string string i)))
		(cons (car rfs)
		      (split-string-and-unquote (substring string (cdr rfs))
						sep)))))))


;;;; Replacement in strings.

(defun subst-char-in-string (fromchar tochar string &optional inplace)
  "Replace FROMCHAR with TOCHAR in STRING each time it occurs.
Unless optional argument INPLACE is non-nil, return a new string."
  (let ((i (length string))
	(newstr (if inplace string (copy-sequence string))))
    (while (> i 0)
      (setq i (1- i))
      (if (eq (aref newstr i) fromchar)
	  (aset newstr i tochar)))
    newstr))

(defun replace-regexp-in-string (regexp rep string &optional
					fixedcase literal subexp start)
  "Replace all matches for REGEXP with REP in STRING.

Return a new string containing the replacements.

Optional arguments FIXEDCASE, LITERAL and SUBEXP are like the
arguments with the same names of function `replace-match'.  If START
is non-nil, start replacements at that index in STRING, and omit
the first START characters of STRING from the return value.

REP is either a string used as the NEWTEXT arg of `replace-match' or a
function.  If it is a function, it is called with the actual text of each
match, and its value is used as the replacement text.  When REP is called,
the match data are the result of matching REGEXP against a substring
of STRING, the same substring that is the actual text of the match which
is passed to REP as its argument.

To replace only the first match (if any), make REGEXP match up to \\\\='
and replace a sub-expression, e.g.
  (replace-regexp-in-string \"\\\\(foo\\\\).*\\\\\\='\" \"bar\" \" foo foo\" nil nil 1)
    => \" bar foo\""

  ;; To avoid excessive consing from multiple matches in long strings,
  ;; don't just call `replace-match' continually.  Walk down the
  ;; string looking for matches of REGEXP and building up a (reversed)
  ;; list MATCHES.  This comprises segments of STRING which weren't
  ;; matched interspersed with replacements for segments that were.
  ;; [For a `large' number of replacements it's more efficient to
  ;; operate in a temporary buffer; we can't tell from the function's
  ;; args whether to choose the buffer-based implementation, though it
  ;; might be reasonable to do so for long enough STRING.]
  (let ((l (length string))
	(start (or start 0))
	matches str mb me)
    (save-match-data
      (while (and (< start l) (string-match regexp string start))
	(setq mb (match-beginning 0)
	      me (match-end 0))
	;; If we matched the empty string, make sure we advance by one char
	(when (= me mb) (setq me (min l (1+ mb))))
	;; Generate a replacement for the matched substring.
	;; Operate only on the substring to minimize string consing.
	;; Set up match data for the substring for replacement;
	;; presumably this is likely to be faster than munging the
	;; match data directly in Lisp.
	(string-match regexp (setq str (substring string mb me)))
	(setq matches
	      (cons (replace-match (if (stringp rep)
				       rep
				     (funcall rep (match-string 0 str)))
				   fixedcase literal str subexp)
		    (cons (substring string start mb) ; unmatched prefix
			  matches)))
	(setq start me))
      ;; Reconstruct a string from the pieces.
      (setq matches (cons (substring string start l) matches)) ; leftover
      (apply #'concat (nreverse matches)))))

(defun string-prefix-p (prefix string &optional ignore-case)
  "Return non-nil if PREFIX is a prefix of STRING.
If IGNORE-CASE is non-nil, the comparison is done without paying attention
to case differences."
  (let ((prefix-length (length prefix)))
    (if (> prefix-length (length string)) nil
      (eq t (compare-strings prefix 0 prefix-length string
			     0 prefix-length ignore-case)))))

(defun string-suffix-p (suffix string  &optional ignore-case)
  "Return non-nil if SUFFIX is a suffix of STRING.
If IGNORE-CASE is non-nil, the comparison is done without paying
attention to case differences."
  (let ((start-pos (- (length string) (length suffix))))
    (and (>= start-pos 0)
         (eq t (compare-strings suffix nil nil
                                string start-pos nil ignore-case)))))

(defun bidi-string-mark-left-to-right (str)
  "Return a string that can be safely inserted in left-to-right text.

Normally, inserting a string with right-to-left (RTL) script into
a buffer may cause some subsequent text to be displayed as part
of the RTL segment (usually this affects punctuation characters).
This function returns a string which displays as STR but forces
subsequent text to be displayed as left-to-right.

If STR contains any RTL character, this function returns a string
consisting of STR followed by an invisible left-to-right mark
\(LRM) character.  Otherwise, it returns STR."
  (unless (stringp str)
    (signal 'wrong-type-argument (list 'stringp str)))
  (if (string-match "\\cR" str)
      (concat str (propertize (string ?\x200e) 'invisible t))
    str))

(defun string-greaterp (string1 string2)
  "Return non-nil if STRING1 is greater than STRING2 in lexicographic order.
Case is significant.
Symbols are also allowed; their print names are used instead."
  (string-lessp string2 string1))


;;;; Specifying things to do later.

(defun load-history-regexp (file)
  "Form a regexp to find FILE in `load-history'.
FILE, a string, is described in the function `eval-after-load'."
  (if (file-name-absolute-p file)
      (setq file (file-truename file)))
  (concat (if (file-name-absolute-p file) "\\`" "\\(\\`\\|/\\)")
	  (regexp-quote file)
	  (if (file-name-extension file)
	      ""
	    ;; Note: regexp-opt can't be used here, since we need to call
	    ;; this before Emacs has been fully started.  2006-05-21
	    (concat "\\(" (mapconcat 'regexp-quote load-suffixes "\\|") "\\)?"))
	  "\\(" (mapconcat 'regexp-quote jka-compr-load-suffixes "\\|")
	  "\\)?\\'"))

(defun load-history-filename-element (file-regexp)
  "Get the first elt of `load-history' whose car matches FILE-REGEXP.
Return nil if there isn't one."
  (let* ((loads load-history)
	 (load-elt (and loads (car loads))))
    (save-match-data
      (while (and loads
		  (or (null (car load-elt))
		      (not (string-match file-regexp (car load-elt)))))
	(setq loads (cdr loads)
	      load-elt (and loads (car loads)))))
    load-elt))

(put 'eval-after-load 'lisp-indent-function 1)
(defun eval-after-load (file form)
  "Arrange that if FILE is loaded, FORM will be run immediately afterwards.
If FILE is already loaded, evaluate FORM right now.
FORM can be an Elisp expression (in which case it's passed to `eval'),
or a function (in which case it's passed to `funcall' with no argument).

If a matching file is loaded again, FORM will be evaluated again.

If FILE is a string, it may be either an absolute or a relative file
name, and may have an extension (e.g. \".el\") or may lack one, and
additionally may or may not have an extension denoting a compressed
format (e.g. \".gz\").

When FILE is absolute, this first converts it to a true name by chasing
symbolic links.  Only a file of this name (see next paragraph regarding
extensions) will trigger the evaluation of FORM.  When FILE is relative,
a file whose absolute true name ends in FILE will trigger evaluation.

When FILE lacks an extension, a file name with any extension will trigger
evaluation.  Otherwise, its extension must match FILE's.  A further
extension for a compressed format (e.g. \".gz\") on FILE will not affect
this name matching.

Alternatively, FILE can be a feature (i.e. a symbol), in which case FORM
is evaluated at the end of any file that `provide's this feature.
If the feature is provided when evaluating code not associated with a
file, FORM is evaluated immediately after the provide statement.

Usually FILE is just a library name like \"font-lock\" or a feature name
like `font-lock'.

This function makes or adds to an entry on `after-load-alist'."
  (declare (compiler-macro
            (lambda (whole)
              (if (eq 'quote (car-safe form))
                  ;; Quote with lambda so the compiler can look inside.
                  `(eval-after-load ,file (lambda () ,(nth 1 form)))
                whole))))
  ;; Add this FORM into after-load-alist (regardless of whether we'll be
  ;; evaluating it now).
  (let* ((regexp-or-feature
	  (if (stringp file)
              (setq file (purecopy (load-history-regexp file)))
            file))
	 (elt (assoc regexp-or-feature after-load-alist))
         (func
          (if (functionp form) form
            ;; Try to use the "current" lexical/dynamic mode for `form'.
            (eval `(lambda () ,form) lexical-binding))))
    (unless elt
      (setq elt (list regexp-or-feature))
      (push elt after-load-alist))
    ;; Is there an already loaded file whose name (or `provide' name)
    ;; matches FILE?
    (prog1 (if (if (stringp file)
		   (load-history-filename-element regexp-or-feature)
		 (featurep file))
	       (funcall func))
      (let ((delayed-func
             (if (not (symbolp regexp-or-feature)) func
               ;; For features, the after-load-alist elements get run when
               ;; `provide' is called rather than at the end of the file.
               ;; So add an indirection to make sure that `func' is really run
               ;; "after-load" in case the provide call happens early.
               (lambda ()
                 (if (not load-file-name)
                     ;; Not being provided from a file, run func right now.
                     (funcall func)
                   (let ((lfn load-file-name)
                         ;; Don't use letrec, because equal (in
                         ;; add/remove-hook) would get trapped in a cycle.
                         (fun (make-symbol "eval-after-load-helper")))
                     (fset fun (lambda (file)
                                 (when (equal file lfn)
                                   (remove-hook 'after-load-functions fun)
                                   (funcall func))))
                     (add-hook 'after-load-functions fun 'append)))))))
        ;; Add FORM to the element unless it's already there.
        (unless (member delayed-func (cdr elt))
          (nconc elt (list delayed-func)))))))

(defmacro with-eval-after-load (file &rest body)
  "Execute BODY after FILE is loaded.
FILE is normally a feature name, but it can also be a file name,
in case that file does not provide any feature.  See `eval-after-load'
for more details about the different forms of FILE and their semantics."
  (declare (indent 1) (debug t))
  `(eval-after-load ,file (lambda () ,@body)))

(defvar after-load-functions nil
  "Special hook run after loading a file.
Each function there is called with a single argument, the absolute
name of the file just loaded.")

(defun do-after-load-evaluation (abs-file)
  "Evaluate all `eval-after-load' forms, if any, for ABS-FILE.
ABS-FILE, a string, should be the absolute true name of a file just loaded.
This function is called directly from the C code."
  ;; Run the relevant eval-after-load forms.
  (dolist (a-l-element after-load-alist)
    (when (and (stringp (car a-l-element))
               (string-match-p (car a-l-element) abs-file))
      ;; discard the file name regexp
      (mapc #'funcall (cdr a-l-element))))
  ;; Complain when the user uses obsolete files.
  (when (string-match-p "/obsolete/\\([^/]*\\)\\'" abs-file)
    ;; Maybe we should just use display-warning?  This seems yucky...
    (let* ((file (file-name-nondirectory abs-file))
           (package (intern (substring file 0
			               (string-match "\\.elc?\\>" file))
                            obarray))
	   (msg (format "Package %s is deprecated" package)))
      ;; Cribbed from cl--compiling-file.
      (when (or (not (fboundp 'byte-compile-warning-enabled-p))
                (byte-compile-warning-enabled-p 'obsolete package))
        (if (and (boundp 'byte-compile--outbuffer)
	         (bufferp (symbol-value 'byte-compile--outbuffer))
	         (equal (buffer-name (symbol-value 'byte-compile--outbuffer))
		        " *Compiler Output*"))
	    ;; Don't warn about obsolete files using other obsolete files.
	    (unless (and (stringp byte-compile-current-file)
		         (string-match-p "/obsolete/[^/]*\\'"
				         (expand-file-name
					  byte-compile-current-file
					  byte-compile-root-dir)))
	      (byte-compile-warn "%s" msg))
	  (run-with-timer 0 nil
			  (lambda (msg)
			    (message "%s" msg))
                          msg)))))

  ;; Finally, run any other hook.
  (run-hook-with-args 'after-load-functions abs-file))

(defun eval-next-after-load (file)
  "Read the following input sexp, and run it whenever FILE is loaded.
This makes or adds to an entry on `after-load-alist'.
FILE should be the name of a library, with no directory name."
  (declare (obsolete eval-after-load "23.2"))
  (eval-after-load file (read)))


(defun display-delayed-warnings ()
  "Display delayed warnings from `delayed-warnings-list'.
Used from `delayed-warnings-hook' (which see)."
  (dolist (warning (nreverse delayed-warnings-list))
    (apply 'display-warning warning))
  (setq delayed-warnings-list nil))

(defun collapse-delayed-warnings ()
  "Remove duplicates from `delayed-warnings-list'.
Collapse identical adjacent warnings into one (plus count).
Used from `delayed-warnings-hook' (which see)."
  (let ((count 1)
        collapsed warning)
    (while delayed-warnings-list
      (setq warning (pop delayed-warnings-list))
      (if (equal warning (car delayed-warnings-list))
          (setq count (1+ count))
        (when (> count 1)
          (setcdr warning (cons (format "%s [%d times]" (cadr warning) count)
                                (cddr warning)))
          (setq count 1))
        (push warning collapsed)))
    (setq delayed-warnings-list (nreverse collapsed))))

;; At present this is only used for Emacs internals.
;; Ref https://lists.gnu.org/r/emacs-devel/2012-02/msg00085.html
(defvar delayed-warnings-hook '(collapse-delayed-warnings
                                display-delayed-warnings)
  "Normal hook run to process and display delayed warnings.
By default, this hook contains functions to consolidate the
warnings listed in `delayed-warnings-list', display them, and set
`delayed-warnings-list' back to nil.")

(defun delay-warning (type message &optional level buffer-name)
  "Display a delayed warning.
Aside from going through `delayed-warnings-list', this is equivalent
to `display-warning'."
  (push (list type message level buffer-name) delayed-warnings-list))


;;;; invisibility specs

(defun add-to-invisibility-spec (element)
  "Add ELEMENT to `buffer-invisibility-spec'.
See documentation for `buffer-invisibility-spec' for the kind of elements
that can be added.

If `buffer-invisibility-spec' isn't a list before calling this
function, `buffer-invisibility-spec' will afterwards be a list
with the value `(t ELEMENT)'.  This means that if text exists
that invisibility values that aren't either `t' or ELEMENT, that
text will become visible."
  (if (eq buffer-invisibility-spec t)
      (setq buffer-invisibility-spec (list t)))
  (setq buffer-invisibility-spec
	(cons element buffer-invisibility-spec)))

(defun remove-from-invisibility-spec (element)
  "Remove ELEMENT from `buffer-invisibility-spec'.
If `buffer-invisibility-spec' isn't a list before calling this
function, it will be made into a list containing just `t' as the
only list member.  This means that if text exists with non-`t'
invisibility values, that text will become visible."
  (setq buffer-invisibility-spec
        (if (consp buffer-invisibility-spec)
	    (delete element buffer-invisibility-spec)
          (list t))))

;;;; Syntax tables.

(defmacro with-syntax-table (table &rest body)
  "Evaluate BODY with syntax table of current buffer set to TABLE.
The syntax table of the current buffer is saved, BODY is evaluated, and the
saved table is restored, even in case of an abnormal exit.
Value is what BODY returns."
  (declare (debug t) (indent 1))
  (let ((old-table (make-symbol "table"))
	(old-buffer (make-symbol "buffer")))
    `(let ((,old-table (syntax-table))
	   (,old-buffer (current-buffer)))
       (unwind-protect
	   (progn
	     (set-syntax-table ,table)
	     ,@body)
	 (save-current-buffer
	   (set-buffer ,old-buffer)
	   (set-syntax-table ,old-table))))))

(defun make-syntax-table (&optional oldtable)
  "Return a new syntax table.
Create a syntax table which inherits from OLDTABLE (if non-nil) or
from `standard-syntax-table' otherwise."
  (let ((table (make-char-table 'syntax-table nil)))
    (set-char-table-parent table (or oldtable (standard-syntax-table)))
    table))

(defun syntax-after (pos)
  "Return the raw syntax descriptor for the char after POS.
If POS is outside the buffer's accessible portion, return nil."
  (unless (or (< pos (point-min)) (>= pos (point-max)))
    (let ((st (if parse-sexp-lookup-properties
		  (get-char-property pos 'syntax-table))))
      (if (consp st) st
	(aref (or st (syntax-table)) (char-after pos))))))

(defun syntax-class (syntax)
  "Return the code for the syntax class described by SYNTAX.

SYNTAX should be a raw syntax descriptor; the return value is a
integer which encodes the corresponding syntax class.  See Info
node `(elisp)Syntax Table Internals' for a list of codes.

If SYNTAX is nil, return nil."
  (and syntax (logand (car syntax) 65535)))

;; Utility motion commands

(defvar word-move-empty-char-table nil
  "Used in `forward-word-strictly' and `backward-word-strictly'
to countermand the effect of `find-word-boundary-function-table'.")

(defun forward-word-strictly (&optional arg)
  "Move point forward ARG words (backward if ARG is negative).
If ARG is omitted or nil, move point forward one word.
Normally returns t.
If an edge of the buffer or a field boundary is reached, point is left there
and the function returns nil.  Field boundaries are not noticed if
`inhibit-field-text-motion' is non-nil.

This function is like `forward-word', but it is not affected
by `find-word-boundary-function-table'.  It is also not interactive."
  (let ((find-word-boundary-function-table
         (if (char-table-p word-move-empty-char-table)
             word-move-empty-char-table
           (setq word-move-empty-char-table (make-char-table nil)))))
    (forward-word (or arg 1))))

(defun backward-word-strictly (&optional arg)
  "Move backward until encountering the beginning of a word.
With argument ARG, do this that many times.
If ARG is omitted or nil, move point backward one word.

This function is like `forward-word', but it is not affected
by `find-word-boundary-function-table'.  It is also not interactive."
  (let ((find-word-boundary-function-table
         (if (char-table-p word-move-empty-char-table)
             word-move-empty-char-table
           (setq word-move-empty-char-table (make-char-table nil)))))
    (forward-word (- (or arg 1)))))

;;  Whitespace

(defun forward-whitespace (arg)
  "Move point to the end of the next sequence of whitespace chars.
Each such sequence may be a single newline, or a sequence of
consecutive space and/or tab characters.
With prefix argument ARG, do it ARG times if positive, or move
backwards ARG times if negative."
  (interactive "^p")
  (if (natnump arg)
      (re-search-forward "[ \t]+\\|\n" nil 'move arg)
    (while (< arg 0)
      (if (re-search-backward "[ \t]+\\|\n" nil 'move)
	  (or (eq (char-after (match-beginning 0)) ?\n)
	      (skip-chars-backward " \t")))
      (setq arg (1+ arg)))))

;;  Symbols

(defun forward-symbol (arg)
  "Move point to the next position that is the end of a symbol.
A symbol is any sequence of characters that are in either the
word constituent or symbol constituent syntax class.
With prefix argument ARG, do it ARG times if positive, or move
backwards ARG times if negative."
  (interactive "^p")
  (if (natnump arg)
      (re-search-forward "\\(\\sw\\|\\s_\\)+" nil 'move arg)
    (while (< arg 0)
      (if (re-search-backward "\\(\\sw\\|\\s_\\)+" nil 'move)
	  (skip-syntax-backward "w_"))
      (setq arg (1+ arg)))))

;;  Syntax blocks

(defun forward-same-syntax (&optional arg)
  "Move point past all characters with the same syntax class.
With prefix argument ARG, do it ARG times if positive, or move
backwards ARG times if negative."
  (interactive "^p")
  (or arg (setq arg 1))
  (while (< arg 0)
    (skip-syntax-backward
     (char-to-string (char-syntax (char-before))))
    (setq arg (1+ arg)))
  (while (> arg 0)
    (skip-syntax-forward (char-to-string (char-syntax (char-after))))
    (setq arg (1- arg))))


;;;; Text clones

(defvar text-clone--maintaining nil)

(defun text-clone--maintain (ol1 after beg end &optional _len)
  "Propagate the changes made under the overlay OL1 to the other clones.
This is used on the `modification-hooks' property of text clones."
  (when (and after (not undo-in-progress)
             (not text-clone--maintaining)
             (overlay-start ol1))
    (let ((margin (if (overlay-get ol1 'text-clone-spreadp) 1 0)))
      (setq beg (max beg (+ (overlay-start ol1) margin)))
      (setq end (min end (- (overlay-end ol1) margin)))
      (when (<= beg end)
	(save-excursion
	  (when (overlay-get ol1 'text-clone-syntax)
	    ;; Check content of the clone's text.
	    (let ((cbeg (+ (overlay-start ol1) margin))
		  (cend (- (overlay-end ol1) margin)))
	      (goto-char cbeg)
	      (save-match-data
		(if (not (re-search-forward
			  (overlay-get ol1 'text-clone-syntax) cend t))
		    ;; Mark the overlay for deletion.
		    (setq end cbeg)
		  (when (< (match-end 0) cend)
		    ;; Shrink the clone at its end.
		    (setq end (min end (match-end 0)))
		    (move-overlay ol1 (overlay-start ol1)
				  (+ (match-end 0) margin)))
		  (when (> (match-beginning 0) cbeg)
		    ;; Shrink the clone at its beginning.
		    (setq beg (max (match-beginning 0) beg))
		    (move-overlay ol1 (- (match-beginning 0) margin)
				  (overlay-end ol1)))))))
	  ;; Now go ahead and update the clones.
	  (let ((head (- beg (overlay-start ol1)))
		(tail (- (overlay-end ol1) end))
		(str (buffer-substring beg end))
		(nothing-left t)
		(text-clone--maintaining t))
	    (dolist (ol2 (overlay-get ol1 'text-clones))
	      (let ((oe (overlay-end ol2)))
		(unless (or (eq ol1 ol2) (null oe))
		  (setq nothing-left nil)
		  (let ((mod-beg (+ (overlay-start ol2) head)))
		    ;;(overlay-put ol2 'modification-hooks nil)
		    (goto-char (- (overlay-end ol2) tail))
		    (unless (> mod-beg (point))
		      (save-excursion (insert str))
		      (delete-region mod-beg (point)))
		    ;;(overlay-put ol2 'modification-hooks '(text-clone--maintain))
		    ))))
	    (if nothing-left (delete-overlay ol1))))))))

(defun text-clone-create (start end &optional spreadp syntax)
  "Create a text clone of START...END at point.
Text clones are chunks of text that are automatically kept identical:
changes done to one of the clones will be immediately propagated to the other.

The buffer's content at point is assumed to be already identical to
the one between START and END.
If SYNTAX is provided it's a regexp that describes the possible text of
the clones; the clone will be shrunk or killed if necessary to ensure that
its text matches the regexp.
If SPREADP is non-nil it indicates that text inserted before/after the
clone should be incorporated in the clone."
  ;; To deal with SPREADP we can either use an overlay with `nil t' along
  ;; with insert-(behind|in-front-of)-hooks or use a slightly larger overlay
  ;; (with a one-char margin at each end) with `t nil'.
  ;; We opted for a larger overlay because it behaves better in the case
  ;; where the clone is reduced to the empty string (we want the overlay to
  ;; stay when the clone's content is the empty string and we want to use
  ;; `evaporate' to make sure those overlays get deleted when needed).
  ;;
  (let* ((pt-end (+ (point) (- end start)))
  	 (start-margin (if (or (not spreadp) (bobp) (<= start (point-min)))
			   0 1))
  	 (end-margin (if (or (not spreadp)
			     (>= pt-end (point-max))
  			     (>= start (point-max)))
  			 0 1))
         ;; FIXME: Reuse overlays at point to extend dups!
  	 (ol1 (make-overlay (- start start-margin) (+ end end-margin) nil t))
  	 (ol2 (make-overlay (- (point) start-margin) (+ pt-end end-margin) nil t))
	 (dups (list ol1 ol2)))
    (overlay-put ol1 'modification-hooks '(text-clone--maintain))
    (when spreadp (overlay-put ol1 'text-clone-spreadp t))
    (when syntax (overlay-put ol1 'text-clone-syntax syntax))
    ;;(overlay-put ol1 'face 'underline)
    (overlay-put ol1 'evaporate t)
    (overlay-put ol1 'text-clones dups)
    ;;
    (overlay-put ol2 'modification-hooks '(text-clone--maintain))
    (when spreadp (overlay-put ol2 'text-clone-spreadp t))
    (when syntax (overlay-put ol2 'text-clone-syntax syntax))
    ;;(overlay-put ol2 'face 'underline)
    (overlay-put ol2 'evaporate t)
    (overlay-put ol2 'text-clones dups)))

;;;; Mail user agents.

;; Here we include just enough for other packages to be able
;; to define them.

(defun define-mail-user-agent (symbol composefunc sendfunc
				      &optional abortfunc hookvar)
  "Define a symbol to identify a mail-sending package for `mail-user-agent'.

SYMBOL can be any Lisp symbol.  Its function definition and/or
value as a variable do not matter for this usage; we use only certain
properties on its property list, to encode the rest of the arguments.

COMPOSEFUNC is program callable function that composes an outgoing
mail message buffer.  This function should set up the basics of the
buffer without requiring user interaction.  It should populate the
standard mail headers, leaving the `to:' and `subject:' headers blank
by default.

COMPOSEFUNC should accept several optional arguments--the same
arguments that `compose-mail' takes.  See that function's documentation.

SENDFUNC is the command a user would run to send the message.

Optional ABORTFUNC is the command a user would run to abort the
message.  For mail packages that don't have a separate abort function,
this can be `kill-buffer' (the equivalent of omitting this argument).

Optional HOOKVAR is a hook variable that gets run before the message
is actually sent.  Callers that use the `mail-user-agent' may
install a hook function temporarily on this hook variable.
If HOOKVAR is nil, `mail-send-hook' is used.

The properties used on SYMBOL are `composefunc', `sendfunc',
`abortfunc', and `hookvar'."
  (put symbol 'composefunc composefunc)
  (put symbol 'sendfunc sendfunc)
  (put symbol 'abortfunc (or abortfunc 'kill-buffer))
  (put symbol 'hookvar (or hookvar 'mail-send-hook)))


(defun backtrace-frames (&optional base)
  "Collect all frames of current backtrace into a list.
If non-nil, BASE should be a function, and frames before its
nearest activation frames are discarded."
  (let ((frames nil))
    (mapbacktrace (lambda (&rest frame) (push frame frames))
                  (or base 'backtrace-frames))
    (nreverse frames)))

(defun backtrace-frame (nframes &optional base)
  "Return the function and arguments NFRAMES up from current execution point.
If non-nil, BASE should be a function, and NFRAMES counts from its
nearest activation frame.
If the frame has not evaluated the arguments yet (or is a special form),
the value is (nil FUNCTION ARG-FORMS...).
If the frame has evaluated its arguments and called its function already,
the value is (t FUNCTION ARG-VALUES...).
A &rest arg is represented as the tail of the list ARG-VALUES.
FUNCTION is whatever was supplied as car of evaluated list,
or a lambda expression for macro calls.
If NFRAMES is more than the number of frames, the value is nil."
  (backtrace-frame--internal
   (lambda (evald func args _) `(,evald ,func ,@args))
   nframes (or base 'backtrace-frame)))


(defvar called-interactively-p-functions nil
  "Special hook called to skip special frames in `called-interactively-p'.
The functions are called with 3 arguments: (I FRAME1 FRAME2),
where FRAME1 is a \"current frame\", FRAME2 is the next frame,
I is the index of the frame after FRAME2.  It should return nil
if those frames don't seem special and otherwise, it should return
the number of frames to skip (minus 1).")

(defconst internal--funcall-interactively
  (symbol-function 'funcall-interactively))

(defun called-interactively-p (&optional kind)
  "Return t if the containing function was called by `call-interactively'.
If KIND is `interactive', then only return t if the call was made
interactively by the user, i.e. not in `noninteractive' mode nor
when `executing-kbd-macro'.
If KIND is `any', on the other hand, it will return t for any kind of
interactive call, including being called as the binding of a key or
from a keyboard macro, even in `noninteractive' mode.

This function is very brittle, it may fail to return the intended result when
the code is debugged, advised, or instrumented in some form.  Some macros and
special forms (such as `condition-case') may also sometimes wrap their bodies
in a `lambda', so any call to `called-interactively-p' from those bodies will
indicate whether that lambda (rather than the surrounding function) was called
interactively.

Instead of using this function, it is cleaner and more reliable to give your
function an extra optional argument whose `interactive' spec specifies
non-nil unconditionally (\"p\" is a good way to do this), or via
\(not (or executing-kbd-macro noninteractive)).

The only known proper use of `interactive' for KIND is in deciding
whether to display a helpful message, or how to display it.  If you're
thinking of using it for any other purpose, it is quite likely that
you're making a mistake.  Think: what do you want to do when the
command is called from a keyboard macro?"
  (declare (advertised-calling-convention (kind) "23.1"))
  (when (not (and (eq kind 'interactive)
                  (or executing-kbd-macro noninteractive)))
    (let* ((i 1) ;; 0 is the called-interactively-p frame.
           frame nextframe
           (get-next-frame
            (lambda ()
              (setq frame nextframe)
              (setq nextframe (backtrace-frame i 'called-interactively-p))
              ;; (message "Frame %d = %S" i nextframe)
              (setq i (1+ i)))))
      (funcall get-next-frame) ;; Get the first frame.
      (while
          ;; FIXME: The edebug and advice handling should be made modular and
          ;; provided directly by edebug.el and nadvice.el.
          (progn
            ;; frame    =(backtrace-frame i-2)
            ;; nextframe=(backtrace-frame i-1)
            (funcall get-next-frame)
            ;; `pcase' would be a fairly good fit here, but it sometimes moves
            ;; branches within local functions, which then messes up the
            ;; `backtrace-frame' data we get,
            (or
             ;; Skip special forms (from non-compiled code).
             (and frame (null (car frame)))
             ;; Skip also `interactive-p' (because we don't want to know if
             ;; interactive-p was called interactively but if it's caller was)
             ;; and `byte-code' (idem; this appears in subexpressions of things
             ;; like condition-case, which are wrapped in a separate bytecode
             ;; chunk).
             ;; FIXME: For lexical-binding code, this is much worse,
             ;; because the frames look like "byte-code -> funcall -> #[...]",
             ;; which is not a reliable signature.
             (memq (nth 1 frame) '(interactive-p 'byte-code))
             ;; Skip package-specific stack-frames.
             (let ((skip (run-hook-with-args-until-success
                          'called-interactively-p-functions
                          i frame nextframe)))
               (pcase skip
                 ('nil nil)
                 (0 t)
                 (_ (setq i (+ i skip -1)) (funcall get-next-frame)))))))
      ;; Now `frame' should be "the function from which we were called".
      (pcase (cons frame nextframe)
        ;; No subr calls `interactive-p', so we can rule that out.
        (`((,_ ,(pred (lambda (f) (subrp (indirect-function f)))) . ,_) . ,_) nil)
        ;; In case #<subr funcall-interactively> without going through the
        ;; `funcall-interactively' symbol (bug#3984).
        (`(,_ . (t ,(pred (lambda (f)
                            (eq internal--funcall-interactively
                                (indirect-function f))))
                   . ,_))
         t)))))

(defun interactive-p ()
  "Return t if the containing function was run directly by user input.
This means that the function was called with `call-interactively'
\(which includes being called as the binding of a key)
and input is currently coming from the keyboard (not a keyboard macro),
and Emacs is not running in batch mode (`noninteractive' is nil).

The only known proper use of `interactive-p' is in deciding whether to
display a helpful message, or how to display it.  If you're thinking
of using it for any other purpose, it is quite likely that you're
making a mistake.  Think: what do you want to do when the command is
called from a keyboard macro or in batch mode?

To test whether your function was called with `call-interactively',
either (i) add an extra optional argument and give it an `interactive'
spec that specifies non-nil unconditionally (such as \"p\"); or (ii)
use `called-interactively-p'.

To test whether a function can be called interactively, use
`commandp'."
  (declare (obsolete called-interactively-p "23.2"))
  (called-interactively-p 'interactive))

(defun internal-push-keymap (keymap symbol)
  (let ((map (symbol-value symbol)))
    (unless (memq keymap map)
      (unless (memq 'add-keymap-witness (symbol-value symbol))
        (setq map (make-composed-keymap nil (symbol-value symbol)))
        (push 'add-keymap-witness (cdr map))
        (set symbol map))
      (push keymap (cdr map)))))

(defun internal-pop-keymap (keymap symbol)
  (let ((map (symbol-value symbol)))
    (when (memq keymap map)
      (setf (cdr map) (delq keymap (cdr map))))
    (let ((tail (cddr map)))
      (and (or (null tail) (keymapp tail))
           (eq 'add-keymap-witness (nth 1 map))
           (set symbol tail)))))

(define-obsolete-function-alias
  'set-temporary-overlay-map 'set-transient-map "24.4")

(defun set-transient-map (map &optional keep-pred on-exit)
  "Set MAP as a temporary keymap taking precedence over other keymaps.
Normally, MAP is used only once, to look up the very next key.
However, if the optional argument KEEP-PRED is t, MAP stays
active if a key from MAP is used.  KEEP-PRED can also be a
function of no arguments: it is called from `pre-command-hook' and
if it returns non-nil, then MAP stays active.

Optional arg ON-EXIT, if non-nil, specifies a function that is
called, with no arguments, after MAP is deactivated.

This uses `overriding-terminal-local-map' which takes precedence over all other
keymaps.  As usual, if no match for a key is found in MAP, the normal key
lookup sequence then continues.

This returns an \"exit function\", which can be called with no argument
to deactivate this transient map, regardless of KEEP-PRED."
  (let* ((clearfun (make-symbol "clear-transient-map"))
         (exitfun
          (lambda ()
            (internal-pop-keymap map 'overriding-terminal-local-map)
            (remove-hook 'pre-command-hook clearfun)
            (when on-exit (funcall on-exit)))))
    ;; Don't use letrec, because equal (in add/remove-hook) would get trapped
    ;; in a cycle.
    (fset clearfun
          (lambda ()
            (with-demoted-errors "set-transient-map PCH: %S"
              (unless (cond
                       ((null keep-pred) nil)
                       ((and (not (eq map (cadr overriding-terminal-local-map)))
                             (memq map (cddr overriding-terminal-local-map)))
                        ;; There's presumably some other transient-map in
                        ;; effect.  Wait for that one to terminate before we
                        ;; remove ourselves.
                        ;; For example, if isearch and C-u both use transient
                        ;; maps, then the lifetime of the C-u should be nested
                        ;; within isearch's, so the pre-command-hook of
                        ;; isearch should be suspended during the C-u one so
                        ;; we don't exit isearch just because we hit 1 after
                        ;; C-u and that 1 exits isearch whereas it doesn't
                        ;; exit C-u.
                        t)
                       ((eq t keep-pred)
                        (let ((mc (lookup-key map (this-command-keys-vector))))
                          ;; If the key is unbound `this-command` is
                          ;; nil and so is `mc`.
                          (and mc (eq this-command mc))))
                       (t (funcall keep-pred)))
                (funcall exitfun)))))
    (add-hook 'pre-command-hook clearfun)
    (internal-push-keymap map 'overriding-terminal-local-map)
    exitfun))

;;;; Progress reporters.

;; Progress reporter has the following structure:
;;
;;	(NEXT-UPDATE-VALUE . [NEXT-UPDATE-TIME
;;			      MIN-VALUE
;;			      MAX-VALUE
;;			      MESSAGE
;;			      MIN-CHANGE
;;                            MIN-TIME
;;                            MESSAGE-SUFFIX])
;;
;; This weirdness is for optimization reasons: we want
;; `progress-reporter-update' to be as fast as possible, so
;; `(car reporter)' is better than `(aref reporter 0)'.
;;
;; NEXT-UPDATE-TIME is a float.  While `float-time' loses a couple
;; digits of precision, it doesn't really matter here.  On the other
;; hand, it greatly simplifies the code.

(defsubst progress-reporter-update (reporter &optional value suffix)
  "Report progress of an operation in the echo area.
REPORTER should be the result of a call to `make-progress-reporter'.

If REPORTER is a numerical progress reporter---i.e. if it was
 made using non-nil MIN-VALUE and MAX-VALUE arguments to
 `make-progress-reporter'---then VALUE should be a number between
 MIN-VALUE and MAX-VALUE.

Optional argument SUFFIX is a string to be displayed after
REPORTER's main message and progress text.  If REPORTER is a
non-numerical reporter, then VALUE should be nil, or a string to
use instead of SUFFIX.

This function is relatively inexpensive.  If the change since
last update is too small or insufficient time has passed, it does
nothing."
  (when (or (not (numberp value))      ; For pulsing reporter
	    (>= value (car reporter))) ; For numerical reporter
    (progress-reporter-do-update reporter value suffix)))

(defun make-progress-reporter (message &optional min-value max-value
				       current-value min-change min-time)
  "Return progress reporter object for use with `progress-reporter-update'.

MESSAGE is shown in the echo area, with a status indicator
appended to the end.  When you call `progress-reporter-done', the
word \"done\" is printed after the MESSAGE.  You can change the
MESSAGE of an existing progress reporter by calling
`progress-reporter-force-update'.

MIN-VALUE and MAX-VALUE, if non-nil, are starting (0% complete)
and final (100% complete) states of operation; the latter should
be larger.  In this case, the status message shows the percentage
progress.

If MIN-VALUE and/or MAX-VALUE is omitted or nil, the status
message shows a \"spinning\", non-numeric indicator.

Optional CURRENT-VALUE is the initial progress; the default is
MIN-VALUE.
Optional MIN-CHANGE is the minimal change in percents to report;
the default is 1%.
CURRENT-VALUE and MIN-CHANGE do not have any effect if MIN-VALUE
and/or MAX-VALUE are nil.

Optional MIN-TIME specifies the minimum interval time between
echo area updates (default is 0.2 seconds.)  If the OS is not
capable of measuring fractions of seconds, this parameter is
effectively rounded up."
  (when (string-match "[[:alnum:]]\\'" message)
    (setq message (concat message "...")))
  (unless min-time
    (setq min-time 0.2))
  (let ((reporter
	 ;; Force a call to `message' now
	 (cons (or min-value 0)
	       (vector (if (>= min-time 0.02)
			   (float-time) nil)
		       min-value
		       max-value
		       message
		       (if min-change (max (min min-change 50) 1) 1)
                       min-time
                       ;; SUFFIX
                       nil))))
    (progress-reporter-update reporter (or current-value min-value))
    reporter))

(defun progress-reporter-force-update (reporter &optional value new-message suffix)
  "Report progress of an operation in the echo area unconditionally.

REPORTER, VALUE, and SUFFIX are the same as in `progress-reporter-update'.
NEW-MESSAGE, if non-nil, sets a new message for the reporter."
  (let ((parameters (cdr reporter)))
    (when new-message
      (aset parameters 3 new-message))
    (when (aref parameters 0)
      (aset parameters 0 (float-time)))
    (progress-reporter-do-update reporter value suffix)))

(defvar progress-reporter--pulse-characters ["-" "\\" "|" "/"]
  "Characters to use for pulsing progress reporters.")

(defun progress-reporter-do-update (reporter value &optional suffix)
  (let* ((parameters   (cdr reporter))
	 (update-time  (aref parameters 0))
	 (min-value    (aref parameters 1))
	 (max-value    (aref parameters 2))
	 (text         (aref parameters 3))
	 (enough-time-passed
	  ;; See if enough time has passed since the last update.
	  (or (not update-time)
	      (when (time-less-p update-time nil)
		;; Calculate time for the next update
		(aset parameters 0 (+ update-time (aref parameters 5)))))))
    (cond ((and min-value max-value)
	   ;; Numerical indicator
	   (let* ((one-percent (/ (- max-value min-value) 100.0))
		  (percentage  (if (= max-value min-value)
				   0
				 (truncate (/ (- value min-value)
					      one-percent)))))
	     ;; Calculate NEXT-UPDATE-VALUE.  If we are not printing
	     ;; message because not enough time has passed, use 1
	     ;; instead of MIN-CHANGE.  This makes delays between echo
	     ;; area updates closer to MIN-TIME.
	     (setcar reporter
		     (min (+ min-value (* (+ percentage
					     (if enough-time-passed
						 ;; MIN-CHANGE
						 (aref parameters 4)
					       1))
					  one-percent))
			  max-value))
	     (when (integerp value)
	       (setcar reporter (ceiling (car reporter))))
	     ;; Only print message if enough time has passed
	     (when enough-time-passed
               (if suffix
                   (aset parameters 6 suffix)
                 (setq suffix (or (aref parameters 6) "")))
               (if (> percentage 0)
                   (message "%s%d%% %s" text percentage suffix)
                 (message "%s %s" text suffix)))))
	  ;; Pulsing indicator
	  (enough-time-passed
           (when (and value (not suffix))
             (setq suffix value))
           (if suffix
               (aset parameters 6 suffix)
             (setq suffix (or (aref parameters 6) "")))
           (let* ((index (mod (1+ (car reporter)) 4))
                  (message-log-max nil)
                  (pulse-char (aref progress-reporter--pulse-characters
                                    index)))
	     (setcar reporter index)
             (message "%s %s %s" text pulse-char suffix))))))

(defun progress-reporter-done (reporter)
  "Print reporter's message followed by word \"done\" in echo area."
  (message "%sdone" (aref (cdr reporter) 3)))

(defmacro dotimes-with-progress-reporter (spec reporter-or-message &rest body)
  "Loop a certain number of times and report progress in the echo area.
Evaluate BODY with VAR bound to successive integers running from
0, inclusive, to COUNT, exclusive.  Then evaluate RESULT to get
the return value (nil if RESULT is omitted).

REPORTER-OR-MESSAGE is a progress reporter object or a string.  In the latter
case, use this string to create a progress reporter.

At each iteration, print the reporter message followed by progress
percentage in the echo area.  After the loop is finished,
print the reporter message followed by the word \"done\".

This macro is a convenience wrapper around `make-progress-reporter' and friends.

\(fn (VAR COUNT [RESULT]) REPORTER-OR-MESSAGE BODY...)"
  (declare (indent 2) (debug ((symbolp form &optional form) form body)))
  (let ((prep (make-symbol "--dotimes-prep--"))
        (end (make-symbol "--dotimes-end--")))
    `(let ((,prep ,reporter-or-message)
           (,end ,(cadr spec)))
       (when (stringp ,prep)
         (setq ,prep (make-progress-reporter ,prep 0 ,end)))
       (dotimes (,(car spec) ,end)
         ,@body
         (progress-reporter-update ,prep (1+ ,(car spec))))
       (progress-reporter-done ,prep)
       (or ,@(cdr (cdr spec)) nil))))

(defmacro dolist-with-progress-reporter (spec reporter-or-message &rest body)
  "Loop over a list and report progress in the echo area.
Evaluate BODY with VAR bound to each car from LIST, in turn.
Then evaluate RESULT to get return value, default nil.

REPORTER-OR-MESSAGE is a progress reporter object or a string.  In the latter
case, use this string to create a progress reporter.

At each iteration, print the reporter message followed by progress
percentage in the echo area.  After the loop is finished,
print the reporter message followed by the word \"done\".

\(fn (VAR LIST [RESULT]) REPORTER-OR-MESSAGE BODY...)"
  (declare (indent 2) (debug ((symbolp form &optional form) form body)))
  (let ((prep (make-symbol "--dolist-progress-reporter--"))
        (count (make-symbol "--dolist-count--"))
        (list (make-symbol "--dolist-list--")))
    `(let ((,prep ,reporter-or-message)
           (,count 0)
           (,list ,(cadr spec)))
       (when (stringp ,prep)
         (setq ,prep (make-progress-reporter ,prep 0 (1- (length ,list)))))
       (dolist (,(car spec) ,list)
         ,@body
         (progress-reporter-update ,prep (setq ,count (1+ ,count))))
       (progress-reporter-done ,prep)
       (or ,@(cdr (cdr spec)) nil))))


;;;; Comparing version strings.

(defconst version-separator "."
  "Specify the string used to separate the version elements.

Usually the separator is \".\", but it can be any other string.")


(defconst version-regexp-alist
  '(("^[-._+ ]?snapshot$"                                 . -4)
    ;; treat "1.2.3-20050920" and "1.2-3" as snapshot releases
    ("^[-._+]$"                                           . -4)
    ;; treat "1.2.3-CVS" as snapshot release
    ("^[-._+ ]?\\(cvs\\|git\\|bzr\\|svn\\|hg\\|darcs\\)$" . -4)
    ("^[-._+ ]?alpha$"                                    . -3)
    ("^[-._+ ]?beta$"                                     . -2)
    ("^[-._+ ]?\\(pre\\|rc\\)$"                           . -1))
  "Specify association between non-numeric version and its priority.

This association is used to handle version string like \"1.0pre2\",
\"0.9alpha1\", etc.  It's used by `version-to-list' (which see) to convert the
non-numeric part of a version string to an integer.  For example:

   String Version    Integer List Version
   \"0.9snapshot\"     (0  9 -4)
   \"1.0-git\"         (1  0 -4)
   \"1.0.cvs\"         (1  0 -4)
   \"1.0pre2\"         (1  0 -1 2)
   \"1.0PRE2\"         (1  0 -1 2)
   \"22.8beta3\"       (22 8 -2 3)
   \"22.8 Beta3\"      (22 8 -2 3)
   \"0.9alpha1\"       (0  9 -3 1)
   \"0.9AlphA1\"       (0  9 -3 1)
   \"0.9 alpha\"       (0  9 -3)

Each element has the following form:

   (REGEXP . PRIORITY)

Where:

REGEXP		regexp used to match non-numeric part of a version string.
		It should begin with the `^' anchor and end with a `$' to
		prevent false hits.  Letter-case is ignored while matching
		REGEXP.

PRIORITY	a negative integer specifying non-numeric priority of REGEXP.")


(defun version-to-list (ver)
  "Convert version string VER into a list of integers.

The version syntax is given by the following EBNF:

   VERSION ::= NUMBER ( SEPARATOR NUMBER )*.

   NUMBER ::= (0|1|2|3|4|5|6|7|8|9)+.

   SEPARATOR ::= `version-separator' (which see)
	       | `version-regexp-alist' (which see).

The NUMBER part is optional if SEPARATOR is a match for an element
in `version-regexp-alist'.

Examples of valid version syntax:

   1.0pre2   1.0.7.5   22.8beta3   0.9alpha1   6.9.30Beta   2.4.snapshot   .5

Examples of invalid version syntax:

   1.0prepre2   1.0..7.5   22.8X3   alpha3.2

Examples of version conversion:

   Version String    Version as a List of Integers
   \".5\"              (0 5)
   \"0.9 alpha\"       (0  9 -3)
   \"0.9AlphA1\"       (0  9 -3 1)
   \"0.9snapshot\"     (0  9 -4)
   \"1.0-git\"         (1  0 -4)
   \"1.0.7.5\"         (1  0  7 5)
   \"1.0.cvs\"         (1  0 -4)
   \"1.0PRE2\"         (1  0 -1 2)
   \"1.0pre2\"         (1  0 -1 2)
   \"22.8 Beta3\"      (22 8 -2 3)
   \"22.8beta3\"       (22 8 -2 3)

See documentation for `version-separator' and `version-regexp-alist'."
  (unless (stringp ver)
    (error "Version must be a string"))
  ;; Change .x.y to 0.x.y
  (if (and (>= (length ver) (length version-separator))
	   (string-equal (substring ver 0 (length version-separator))
			 version-separator))
      (setq ver (concat "0" ver)))
  (unless (string-match-p "^[0-9]" ver)
    (error "Invalid version syntax: `%s' (must start with a number)" ver))

  (save-match-data
    (let ((i 0)
	  (case-fold-search t)		; ignore case in matching
	  lst s al)
      ;; Parse the version-string up to a separator until there are none left
      (while (and (setq s (string-match "[0-9]+" ver i))
		  (= s i))
        ;; Add the numeric part to the beginning of the version list;
        ;; lst gets reversed at the end
	(setq lst (cons (string-to-number (substring ver i (match-end 0)))
			lst)
	      i   (match-end 0))
	;; handle non-numeric part
	(when (and (setq s (string-match "[^0-9]+" ver i))
		   (= s i))
	  (setq s (substring ver i (match-end 0))
		i (match-end 0))
	  ;; handle alpha, beta, pre, etc. separator
	  (unless (string= s version-separator)
	    (setq al version-regexp-alist)
	    (while (and al (not (string-match (caar al) s)))
	      (setq al (cdr al)))
	    (cond (al
		   (push (cdar al) lst))
        ;; Convert 22.3a to 22.3.1, 22.3b to 22.3.2, etc., but only if
        ;; the letter is the end of the version-string, to avoid
        ;; 22.8X3 being valid
        ((and (string-match "^[-._+ ]?\\([a-zA-Z]\\)$" s)
           (= i (length ver)))
		   (push (- (aref (downcase (match-string 1 s)) 0) ?a -1)
			 lst))
		  (t (error "Invalid version syntax: `%s'" ver))))))
    (nreverse lst))))

(defun version-list-< (l1 l2)
  "Return t if L1, a list specification of a version, is lower than L2.

Note that a version specified by the list (1) is equal to (1 0),
\(1 0 0), (1 0 0 0), etc.  That is, the trailing zeros are insignificant.
Also, a version given by the list (1) is higher than (1 -1), which in
turn is higher than (1 -2), which is higher than (1 -3)."
  (while (and l1 l2 (= (car l1) (car l2)))
    (setq l1 (cdr l1)
	  l2 (cdr l2)))
  (cond
   ;; l1 not null and l2 not null
   ((and l1 l2) (< (car l1) (car l2)))
   ;; l1 null and l2 null         ==> l1 length = l2 length
   ((and (null l1) (null l2)) nil)
   ;; l1 not null and l2 null     ==> l1 length > l2 length
   (l1 (< (version-list-not-zero l1) 0))
   ;; l1 null and l2 not null     ==> l2 length > l1 length
   (t  (< 0 (version-list-not-zero l2)))))


(defun version-list-= (l1 l2)
  "Return t if L1, a list specification of a version, is equal to L2.

Note that a version specified by the list (1) is equal to (1 0),
\(1 0 0), (1 0 0 0), etc.  That is, the trailing zeros are insignificant.
Also, a version given by the list (1) is higher than (1 -1), which in
turn is higher than (1 -2), which is higher than (1 -3)."
  (while (and l1 l2 (= (car l1) (car l2)))
    (setq l1 (cdr l1)
	  l2 (cdr l2)))
  (cond
   ;; l1 not null and l2 not null
   ((and l1 l2) nil)
   ;; l1 null and l2 null     ==> l1 length = l2 length
   ((and (null l1) (null l2)))
   ;; l1 not null and l2 null ==> l1 length > l2 length
   (l1 (zerop (version-list-not-zero l1)))
   ;; l1 null and l2 not null ==> l2 length > l1 length
   (t  (zerop (version-list-not-zero l2)))))


(defun version-list-<= (l1 l2)
  "Return t if L1, a list specification of a version, is lower or equal to L2.

Note that integer list (1) is equal to (1 0), (1 0 0), (1 0 0 0),
etc.  That is, the trailing zeroes are insignificant.  Also, integer
list (1) is greater than (1 -1) which is greater than (1 -2)
which is greater than (1 -3)."
  (while (and l1 l2 (= (car l1) (car l2)))
    (setq l1 (cdr l1)
	  l2 (cdr l2)))
  (cond
   ;; l1 not null and l2 not null
   ((and l1 l2) (< (car l1) (car l2)))
   ;; l1 null and l2 null     ==> l1 length = l2 length
   ((and (null l1) (null l2)))
   ;; l1 not null and l2 null ==> l1 length > l2 length
   (l1 (<= (version-list-not-zero l1) 0))
   ;; l1 null and l2 not null ==> l2 length > l1 length
   (t  (<= 0 (version-list-not-zero l2)))))

(defun version-list-not-zero (lst)
  "Return the first non-zero element of LST, which is a list of integers.

If all LST elements are zeros or LST is nil, return zero."
  (while (and lst (zerop (car lst)))
    (setq lst (cdr lst)))
  (if lst
      (car lst)
    ;; there is no element different of zero
    0))


(defun version< (v1 v2)
  "Return t if version V1 is lower (older) than V2.

Note that version string \"1\" is equal to \"1.0\", \"1.0.0\", \"1.0.0.0\",
etc.  That is, the trailing \".0\"s are insignificant.  Also, version
string \"1\" is higher (newer) than \"1pre\", which is higher than \"1beta\",
which is higher than \"1alpha\", which is higher than \"1snapshot\".
Also, \"-GIT\", \"-CVS\" and \"-NNN\" are treated as snapshot versions."
  (version-list-< (version-to-list v1) (version-to-list v2)))

(defun version<= (v1 v2)
  "Return t if version V1 is lower (older) than or equal to V2.

Note that version string \"1\" is equal to \"1.0\", \"1.0.0\", \"1.0.0.0\",
etc.  That is, the trailing \".0\"s are insignificant.  Also, version
string \"1\" is higher (newer) than \"1pre\", which is higher than \"1beta\",
which is higher than \"1alpha\", which is higher than \"1snapshot\".
Also, \"-GIT\", \"-CVS\" and \"-NNN\" are treated as snapshot versions."
  (version-list-<= (version-to-list v1) (version-to-list v2)))

(defun version= (v1 v2)
  "Return t if version V1 is equal to V2.

Note that version string \"1\" is equal to \"1.0\", \"1.0.0\", \"1.0.0.0\",
etc.  That is, the trailing \".0\"s are insignificant.  Also, version
string \"1\" is higher (newer) than \"1pre\", which is higher than \"1beta\",
which is higher than \"1alpha\", which is higher than \"1snapshot\".
Also, \"-GIT\", \"-CVS\" and \"-NNN\" are treated as snapshot versions."
  (version-list-= (version-to-list v1) (version-to-list v2)))

(defvar package--builtin-versions
  ;; Mostly populated by loaddefs.el via autoload-builtin-package-versions.
  (purecopy `((emacs . ,(version-to-list emacs-version))))
  "Alist giving the version of each versioned builtin package.
I.e. each element of the list is of the form (NAME . VERSION) where
NAME is the package name as a symbol, and VERSION is its version
as a list.")

(defun package--description-file (dir)
  (concat (let ((subdir (file-name-nondirectory
                         (directory-file-name dir))))
            (if (string-match "\\([^.].*?\\)-\\([0-9]+\\(?:[.][0-9]+\\|\\(?:pre\\|beta\\|alpha\\)[0-9]+\\)*\\)" subdir)
                (match-string 1 subdir) subdir))
          "-pkg.el"))


;;; Thread support.

(defmacro with-mutex (mutex &rest body)
  "Invoke BODY with MUTEX held, releasing MUTEX when done.
This is the simplest safe way to acquire and release a mutex."
  (declare (indent 1) (debug t))
  (let ((sym (make-symbol "mutex")))
    `(let ((,sym ,mutex))
       (mutex-lock ,sym)
       (unwind-protect
	   (progn ,@body)
	 (mutex-unlock ,sym)))))


;;; Misc.

(defvar definition-prefixes (make-hash-table :test 'equal)
  "Hash table mapping prefixes to the files in which they're used.
This can be used to automatically fetch not-yet-loaded definitions.
More specifically, if there is a value of the form (FILES...) for
a string PREFIX it means that the FILES define variables or functions
with names that start with PREFIX.

Note that it does not imply that all definitions starting with PREFIX can
be found in those files.  E.g. if prefix is \"gnus-article-\" there might
still be definitions of the form \"gnus-article-toto-titi\" in other files,
which would presumably appear in this table under another prefix such as
\"gnus-\" or \"gnus-article-toto-\".")

(defun register-definition-prefixes (file prefixes)
  "Register that FILE uses PREFIXES."
  (dolist (prefix prefixes)
    (puthash prefix (cons file (gethash prefix definition-prefixes))
             definition-prefixes)))

(defconst menu-bar-separator '("--")
  "Separator for menus.")

;; The following statement ought to be in print.c, but `provide' can't
;; be used there.
;; https://lists.gnu.org/r/emacs-devel/2009-08/msg00236.html
(when (hash-table-p (car (read-from-string
			  (prin1-to-string (make-hash-table)))))
  (provide 'hashtable-print-readable))

;; This is used in lisp/Makefile.in and in leim/Makefile.in to
;; generate file names for autoloads, custom-deps, and finder-data.
(defun unmsys--file-name (file)
  "Produce the canonical file name for FILE from its MSYS form.

On systems other than MS-Windows, just returns FILE.
On MS-Windows, converts /d/foo/bar form of file names
passed by MSYS Make into d:/foo/bar that Emacs can grok.

This function is called from lisp/Makefile and leim/Makefile."
  (when (and (eq system-type 'windows-nt)
	     (string-match "\\`/[a-zA-Z]/" file))
    (setq file (concat (substring file 1 2) ":" (substring file 2))))
  file)

(defun flatten-tree (tree)
  "Return a \"flattened\" copy of TREE.
In other words, return a list of the non-nil terminal nodes, or
leaves, of the tree of cons cells rooted at TREE.  Leaves in the
returned list are in the same order as in TREE.

\(flatten-tree \\='(1 (2 . 3) nil (4 5 (6)) 7))
=> (1 2 3 4 5 6 7)"
  (let (elems)
    (while (consp tree)
      (let ((elem (pop tree)))
        (while (consp elem)
          (push (cdr elem) tree)
          (setq elem (car elem)))
        (if elem (push elem elems))))
    (if tree (push tree elems))
    (nreverse elems)))

;; Technically, `flatten-list' is a misnomer, but we provide it here
;; for discoverability:
(defalias 'flatten-list 'flatten-tree)

;; The initial anchoring is for better performance in searching matches.
(defconst regexp-unmatchable "\\`a\\`"
  "Standard regexp guaranteed not to match any string at all.")

;;; subr.el ends here<|MERGE_RESOLUTION|>--- conflicted
+++ resolved
@@ -2964,17 +2964,9 @@
 This hook is normally set up with a function to put the buffer in Help
 mode.")
 
-<<<<<<< HEAD
-(defconst user-emacs-directory
-  (if (eq system-type 'ms-dos)
-      ;; MS-DOS cannot have initial dot.
-      "~/_emacs2.d/"
-    "~/.emacs2.d/")
-=======
 (defvar user-emacs-directory
   ;; The value does not matter since Emacs sets this at startup.
   nil
->>>>>>> 77207ca8
   "Directory beneath which additional per-user Emacs-specific files are placed.
 Various programs in Emacs store information in this directory.
 Note that this should end with a directory separator.
