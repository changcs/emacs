;;; startup.el --- process Emacs shell arguments  -*- lexical-binding: t -*-

;; Copyright (C) 1985-1986, 1992, 1994-2020 Free Software Foundation,
;; Inc.

;; Maintainer: emacs-devel@gnu.org
;; Keywords: internal
;; Package: emacs

;; This file is part of GNU Emacs.

;; GNU Emacs is free software: you can redistribute it and/or modify
;; it under the terms of the GNU General Public License as published by
;; the Free Software Foundation, either version 3 of the License, or
;; (at your option) any later version.

;; GNU Emacs is distributed in the hope that it will be useful,
;; but WITHOUT ANY WARRANTY; without even the implied warranty of
;; MERCHANTABILITY or FITNESS FOR A PARTICULAR PURPOSE.  See the
;; GNU General Public License for more details.

;; You should have received a copy of the GNU General Public License
;; along with GNU Emacs.  If not, see <https://www.gnu.org/licenses/>.

;;; Commentary:

;; This file parses the command line and gets Emacs running.  Options
;; on the command line are handled in precedence order.  For priorities
;; see the structure standard_args in the emacs.c file.

;;; Code:

(setq top-level '(normal-top-level))

(defvar command-line-processed nil
  "Non-nil once command line has been processed.")

(defgroup initialization nil
  "Emacs start-up procedure."
  :group 'environment)

(defcustom initial-buffer-choice nil
  "Buffer to show after starting Emacs.
If the value is nil and `inhibit-startup-screen' is nil, show the
startup screen.  If the value is a string, switch to a buffer
visiting the file or directory that the string specifies.  If the
value is a function, call it with no arguments and switch to the buffer
that it returns.  If t, open the `*scratch*' buffer.

When `initial-buffer-choice' is non-nil, the startup screen is
inhibited.

If you use `emacsclient' with no target file, then it obeys any
string or function value that this variable has."
  :type '(choice
	  (const     :tag "Startup screen" nil)
	  (directory :tag "Directory" :value "~/")
	  (file      :tag "File" :value "~/.emacs")
	  ;; Note sure about hard-coding this as an option...
	  (const     :tag "Remember Mode notes buffer" remember-notes)
	  (function  :tag "Function")
	  (const     :tag "Lisp scratch buffer" t))
  :version "23.1")

(defvaralias 'inhibit-splash-screen 'inhibit-startup-screen)
(defvaralias 'inhibit-startup-message 'inhibit-startup-screen)

(defcustom inhibit-startup-screen nil
  "Non-nil inhibits the startup screen.

This is for use in your personal init file (but NOT site-start.el),
once you are familiar with the contents of the startup screen."
  :type 'boolean)

(defvar startup-screen-inhibit-startup-screen nil)

;; The mechanism used to ensure that only end users can disable this
;; message is not complex.  Clearly, it is possible for a determined
;; system administrator to inhibit this message anyway, but at least
;; they will do so with knowledge of why the Emacs developers think
;; this is a bad idea.
(defcustom inhibit-startup-echo-area-message nil
  "Non-nil inhibits the initial startup echo area message.

The startup message is in the echo area as it provides information
about GNU Emacs and the GNU system in general, which we want all
users to see.  As this is the least intrusive startup message,
this variable gets specialized treatment to prevent the message
from being disabled site-wide by systems administrators, while
still allowing individual users to do so.

Setting this variable takes effect only if you do it with the
customization buffer or if your init file contains a line of this
form:
 (setq inhibit-startup-echo-area-message \"YOUR-USER-NAME\")
If your init file is byte-compiled, use the following form
instead:
 (eval \\='(setq inhibit-startup-echo-area-message \"YOUR-USER-NAME\"))
Thus, someone else using a copy of your init file will see the
startup message unless he personally acts to inhibit it."
  :type '(choice (const :tag "Don't inhibit")
		 (string :tag "Enter your user name, to inhibit")))

(defcustom inhibit-default-init nil
  "Non-nil inhibits loading the `default' library."
  :type 'boolean)

(defcustom inhibit-startup-buffer-menu nil
  "Non-nil inhibits display of buffer list when more than 2 files are loaded."
  :type 'boolean)

(defvar command-switch-alist nil
  "Alist of command-line switches.
Elements look like (SWITCH-STRING . HANDLER-FUNCTION).
HANDLER-FUNCTION receives the switch string as its sole argument;
the remaining command-line args are in the variable `command-line-args-left'.")

(with-no-warnings
  (defvaralias 'argv 'command-line-args-left
    "List of command-line args not yet processed.
This is a convenience alias, so that one can write (pop argv)
inside of --eval command line arguments in order to access
following arguments."))
(internal-make-var-non-special 'argv)

(defvar command-line-args-left nil
  "List of command-line args not yet processed.")

(with-no-warnings
  (defvar argi nil
    "Current command-line argument."))
(internal-make-var-non-special 'argi)

(defvar command-line-functions nil    ;; lrs 7/31/89
  "List of functions to process unrecognized command-line arguments.
Each function should access the dynamically bound variables
`argi' (the current argument) and `command-line-args-left' (the remaining
arguments).  The function should return non-nil only if it recognizes and
processes `argi'.  If it does so, it may consume successive arguments by
altering `command-line-args-left' to remove them.")

(defvar command-line-default-directory nil
  "Default directory to use for command line arguments.
This is normally copied from `default-directory' when Emacs starts.")

;; This is here, rather than in x-win.el, so that we can ignore these
;; options when we are not using X.
(defconst command-line-x-option-alist
  '(("-bw" 1 x-handle-numeric-switch border-width)
    ("-d" 1 x-handle-display)
    ("-display" 1 x-handle-display)
    ("-name" 1 x-handle-name-switch)
    ("-title" 1 x-handle-switch title)
    ("-T" 1 x-handle-switch title)
    ("-r" 0 x-handle-switch reverse t)
    ("-rv" 0 x-handle-switch reverse t)
    ("-reverse" 0 x-handle-switch reverse t)
    ("-reverse-video" 0 x-handle-switch reverse t)
    ("-fn" 1 x-handle-switch font)
    ("-font" 1 x-handle-switch font)
    ("-fs" 0 x-handle-initial-switch fullscreen fullboth)
    ("-fw" 0 x-handle-initial-switch fullscreen fullwidth)
    ("-fh" 0 x-handle-initial-switch fullscreen fullheight)
    ("-mm" 0 x-handle-initial-switch fullscreen maximized)
    ("-ib" 1 x-handle-numeric-switch internal-border-width)
    ("-g" 1 x-handle-geometry)
    ("-lsp" 1 x-handle-numeric-switch line-spacing)
    ("-geometry" 1 x-handle-geometry)
    ("-fg" 1 x-handle-switch foreground-color)
    ("-foreground" 1 x-handle-switch foreground-color)
    ("-bg" 1 x-handle-switch background-color)
    ("-background" 1 x-handle-switch background-color)
    ("-ms" 1 x-handle-switch mouse-color)
    ("-nbi" 0 x-handle-switch icon-type nil)
    ("-iconic" 0 x-handle-iconic)
    ("-xrm" 1 x-handle-xrm-switch)
    ("-cr" 1 x-handle-switch cursor-color)
    ("-vb" 0 x-handle-switch vertical-scroll-bars t)
    ("-hb" 0 x-handle-switch horizontal-scroll-bars t)
    ("-bd" 1 x-handle-switch)
    ("--border-width" 1 x-handle-numeric-switch border-width)
    ("--display" 1 x-handle-display)
    ("--name" 1 x-handle-name-switch)
    ("--title" 1 x-handle-switch title)
    ("--reverse-video" 0 x-handle-switch reverse t)
    ("--font" 1 x-handle-switch font)
    ("--fullscreen" 0 x-handle-initial-switch fullscreen fullboth)
    ("--fullwidth" 0 x-handle-initial-switch fullscreen fullwidth)
    ("--fullheight" 0 x-handle-initial-switch fullscreen fullheight)
    ("--maximized" 0 x-handle-initial-switch fullscreen maximized)
    ("--internal-border" 1 x-handle-numeric-switch internal-border-width)
    ("--geometry" 1 x-handle-geometry)
    ("--foreground-color" 1 x-handle-switch foreground-color)
    ("--background-color" 1 x-handle-switch background-color)
    ("--mouse-color" 1 x-handle-switch mouse-color)
    ("--no-bitmap-icon" 0 x-handle-no-bitmap-icon)
    ("--iconic" 0 x-handle-iconic)
    ("--xrm" 1 x-handle-xrm-switch)
    ("--cursor-color" 1 x-handle-switch cursor-color)
    ("--vertical-scroll-bars" 0 x-handle-switch vertical-scroll-bars t)
    ("--line-spacing" 1 x-handle-numeric-switch line-spacing)
    ("--border-color" 1 x-handle-switch border-color)
    ("--smid" 1 x-handle-smid)
    ("--parent-id" 1 x-handle-parent-id))
  "Alist of X Windows options.
Each element has the form
  (NAME NUMARGS HANDLER FRAME-PARAM VALUE)
where NAME is the option name string, NUMARGS is the number of arguments
that the option accepts, HANDLER is a function to call to handle the option.
FRAME-PARAM (optional) is the frame parameter this option specifies,
and VALUE is the value which is given to that frame parameter
\(most options use the argument for this, so VALUE is not present).")

(defconst command-line-ns-option-alist
  '(("-NSAutoLaunch" 1 ns-ignore-1-arg)
    ("-NXAutoLaunch" 1 ns-ignore-1-arg)
    ("-macosx" 0 ignore)
    ("-NSHost" 1 ns-ignore-1-arg)
    ("-_NSMachLaunch" 1 ns-ignore-1-arg)
    ("-MachLaunch" 1 ns-ignore-1-arg)
    ("-NXOpen" 1 ns-ignore-1-arg)
    ("-NSOpen" 1 ns-handle-nxopen)
    ("-NXOpenTemp" 1 ns-ignore-1-arg)
    ("-NSOpenTemp" 1 ns-handle-nxopentemp)
    ("-GSFilePath" 1 ns-handle-nxopen)
    ;;("-bw" .              x-handle-numeric-switch)
    ;;("-d" .               x-handle-display)
    ;;("-display" .         x-handle-display)
    ("-name" 1 x-handle-name-switch)
    ("-title" 1 x-handle-switch title)
    ("-T" 1 x-handle-switch title)
    ("-r" 0 x-handle-switch reverse t)
    ("-rv" 0 x-handle-switch reverse t)
    ("-reverse" 0 x-handle-switch reverse t)
    ("-fn" 1 x-handle-switch font)
    ("-font" 1 x-handle-switch font)
    ("-ib" 1 x-handle-numeric-switch internal-border-width)
    ("-g" 1 x-handle-geometry)
    ("-geometry" 1 x-handle-geometry)
    ("-fg" 1 x-handle-switch foreground-color)
    ("-foreground" 1 x-handle-switch foreground-color)
    ("-bg" 1 x-handle-switch background-color)
    ("-background" 1 x-handle-switch background-color)
;    ("-ms" 1 x-handle-switch mouse-color)
    ("-itype" 0 x-handle-switch icon-type t)
    ("-i" 0 x-handle-switch icon-type t)
    ("-iconic" 0 x-handle-iconic icon-type t)
    ;;("-xrm" .             x-handle-xrm-switch)
    ("-cr" 1 x-handle-switch cursor-color)
    ("-vb" 0 x-handle-switch vertical-scroll-bars t)
    ("-hb" 0 x-handle-switch horizontal-scroll-bars t)
    ("-bd" 1 x-handle-switch)
    ;; ("--border-width" 1 x-handle-numeric-switch border-width)
    ;; ("--display" 1 ns-handle-display)
    ("--name" 1 x-handle-name-switch)
    ("--title" 1 x-handle-switch title)
    ("--reverse-video" 0 x-handle-switch reverse t)
    ("--font" 1 x-handle-switch font)
    ("--internal-border" 1 x-handle-numeric-switch internal-border-width)
    ;; ("--geometry" 1 ns-handle-geometry)
    ("--foreground-color" 1 x-handle-switch foreground-color)
    ("--background-color" 1 x-handle-switch background-color)
    ("--mouse-color" 1 x-handle-switch mouse-color)
    ("--icon-type" 0 x-handle-switch icon-type t)
    ("--iconic" 0 x-handle-iconic)
    ;; ("--xrm" 1 ns-handle-xrm-switch)
    ("--cursor-color" 1 x-handle-switch cursor-color)
    ("--vertical-scroll-bars" 0 x-handle-switch vertical-scroll-bars t)
    ("--border-color" 1 x-handle-switch border-width))
  "Alist of NS options.
Each element has the form
  (NAME NUMARGS HANDLER FRAME-PARAM VALUE)
where NAME is the option name string, NUMARGS is the number of arguments
that the option accepts, HANDLER is a function to call to handle the option.
FRAME-PARAM (optional) is the frame parameter this option specifies,
and VALUE is the value which is given to that frame parameter
\(most options use the argument for this, so VALUE is not present).")


(defvar before-init-hook nil
  "Normal hook run after handling urgent options but before loading init files.")

(defvar after-init-hook nil
  "Normal hook run after initializing the Emacs session.
It is run after Emacs loads the init file, `default' library, the
abbrevs file, and additional Lisp packages (if any), and setting
the value of `after-init-time'.

There is no `condition-case' around the running of this hook;
therefore, if `debug-on-error' is non-nil, an error in one of
these functions will invoke the debugger.")

(defvar emacs-startup-hook nil
  "Normal hook run after loading init files and handling the command line.")

(defvar term-setup-hook nil
  "Normal hook run immediately after `emacs-startup-hook'.
In new code, there is no reason to use this instead of `emacs-startup-hook'.
If you want to execute terminal-specific Lisp code, for example
to override the definitions made by the terminal-specific file,
see `tty-setup-hook'.")

(make-obsolete-variable 'term-setup-hook
			"use either `emacs-startup-hook' or \
`tty-setup-hook' instead." "24.4")

(defvar inhibit-startup-hooks nil
  "Non-nil means don't run some startup hooks, because we already did.
Currently this applies to: `emacs-startup-hook', `term-setup-hook',
and `window-setup-hook'.")

(defvar early-init-file nil
  "File name, including directory, of user's early init file.
See `user-init-file'.  The only difference is that
`early-init-file' is not set during the course of evaluating the
early init file.")

(defvar keyboard-type nil
  "The brand of keyboard you are using.
This variable is used to define the proper function and keypad
keys for use under X.  It is used in a fashion analogous to the
environment variable TERM.")

(defvar window-setup-hook nil
  "Normal hook run after loading init files and handling the command line.
This is very similar to `emacs-startup-hook'.  The only difference
is that this hook runs after frame parameters have been set up in
response to any settings from your init file.  Unless this matters
to you, use `emacs-startup-hook' instead.  (The name of this hook
is due to historical reasons, and does not reflect its purpose very well.)")

(defcustom initial-major-mode 'lisp-interaction-mode
  "Major mode command symbol to use for the initial `*scratch*' buffer."
  :type 'function)

(defvar init-file-user nil
  "Identity of user whose init file is or was read.
The value is nil if `-q' or `--no-init-file' was specified,
meaning do not load any init file.

Otherwise, the value may be an empty string, meaning
use the init file for the user who originally logged in,
or it may be a string containing a user's name meaning
use that person's init file.

In either of the latter cases, `(concat \"~\" init-file-user \"/\")'
evaluates to the name of the directory where the init file was
looked for.

Setting `init-file-user' does not prevent Emacs from loading
`site-start.el'.  The only way to do that is to use `--no-site-file'.")

(defcustom site-run-file (purecopy "site-start")
  "File containing site-wide run-time initializations.
This file is loaded at run-time before `user-init-file'.  It contains
inits that need to be in place for the entire site, but which, due to
their higher incidence of change, don't make sense to put into Emacs's
dump file.  Thus, the run-time load order is: 1. file described in
this variable, if non-nil; 2. `user-init-file'; 3. `default.el'.

Don't use the `site-start.el' file for things some users may not like.
Put them in `default.el' instead, so that users can more easily
override them.  Users can prevent loading `default.el' with the `-q'
option or by setting `inhibit-default-init' in their own init files,
but inhibiting `site-start.el' requires `--no-site-file', which
is less convenient.

This variable is defined for customization so as to make
it visible in the relevant context.  However, actually customizing it
is not allowed, since it would not work anyway.  The only way to set
this variable usefully is to set it while building and dumping Emacs."
  :type '(choice (const :tag "none" nil) string)
  :initialize #'custom-initialize-default
  :set (lambda (_variable _value)
	  (error "Customizing `site-run-file' does not work")))

(make-obsolete-variable 'system-name "use (system-name) instead" "25.1")

(defcustom mail-host-address nil
  "The name of this machine, for use in constructing email addresses.
If this is nil, Emacs uses `system-name'."
  :type '(choice (const nil) string)
  :group 'mail)

(defcustom user-mail-address
  (or (getenv "EMAIL")
      (concat (user-login-name) "@" (or mail-host-address (system-name))))
  "The email address of the current user.
This defaults to either: the value of EMAIL environment variable; or
user@host, using `user-login-name' and `mail-host-address' (or `system-name')."
  :initialize 'custom-initialize-delay
  :set-after '(mail-host-address)
  :type 'string
  :group 'mail)

(defcustom auto-save-list-file-prefix
  (cond ((eq system-type 'ms-dos)
	 ;; MS-DOS cannot have initial dot, and allows only 8.3 names
	 (concat user-emacs-directory "auto-save.list/_s"))
	(t
	 (concat user-emacs-directory "auto-save-list/.saves-")))
  "Prefix for generating `auto-save-list-file-name'.
This is used after reading your init file to initialize
`auto-save-list-file-name', by appending Emacs's pid and the system name,
if you have not already set `auto-save-list-file-name' yourself.
Directories in the prefix will be created if necessary.
Set this to nil if you want to prevent `auto-save-list-file-name'
from being initialized."
  :initialize #'custom-initialize-delay
  :type '(choice (const :tag "Don't record a session's auto save list" nil)
		 string)
  :group 'auto-save)

(defvar emacs-basic-display nil)

(defvar init-file-debug nil)

(defvar init-file-had-error nil
  "Non-nil if there was an error loading the user's init file.")

(defvar normal-top-level-add-subdirs-inode-list nil)

(defvar no-blinking-cursor nil)

(defvar pure-space-overflow nil
  "Non-nil if building Emacs overflowed pure space.")

(defvar pure-space-overflow-message (purecopy "\
Warning Warning!!!  Pure space overflow    !!!Warning Warning
\(See the node Pure Storage in the Lisp manual for details.)\n"))

(defcustom tutorial-directory
  (file-name-as-directory (expand-file-name "tutorials" data-directory))
  "Directory containing the Emacs TUTORIAL files."
  :group 'installation
  :type 'directory
  :initialize #'custom-initialize-delay)

(defun normal-top-level-add-subdirs-to-load-path ()
  "Recursively add all subdirectories of `default-directory' to `load-path'.
More precisely, this uses only the subdirectories whose names
start with letters or digits; it excludes any subdirectory named `RCS'
or `CVS', and any subdirectory that contains a file named `.nosearch'."
  (let (dirs
	attrs
	(pending (list default-directory)))
    ;; This loop does a breadth-first tree walk on DIR's subtree,
    ;; putting each subdir into DIRS as its contents are examined.
    (while pending
      (push (pop pending) dirs)
      (let* ((this-dir (car dirs))
	     (contents (directory-files this-dir))
	     (default-directory this-dir)
	     (canonicalized (if (fboundp 'w32-untranslated-canonical-name)
				(w32-untranslated-canonical-name this-dir))))
	;; The Windows version doesn't report meaningful inode numbers, so
	;; use the canonicalized absolute file name of the directory instead.
	(setq attrs (or canonicalized
			(nthcdr 10 (file-attributes this-dir))))
	(unless (member attrs normal-top-level-add-subdirs-inode-list)
	  (push attrs normal-top-level-add-subdirs-inode-list)
	  (dolist (file contents)
	    (and (string-match "\\`[[:alnum:]]" file)
		 ;; The lower-case variants of RCS and CVS are for DOS/Windows.
		 (not (member file '("RCS" "CVS" "rcs" "cvs")))
		 ;; Avoid doing a `stat' when it isn't necessary because
		 ;; that can cause trouble when an NFS server is down.
		 (not (string-match "\\.elc?\\'" file))
		 (file-directory-p file)
		 (let ((expanded (expand-file-name file)))
		   (or (file-exists-p (expand-file-name ".nosearch" expanded))
		       (setq pending (nconc pending (list expanded))))))))))
    (normal-top-level-add-to-load-path (cdr (nreverse dirs)))))

(defun normal-top-level-add-to-load-path (dirs)
  "This function is called from a subdirs.el file.
It assumes that `default-directory' is the directory in which the
subdirs.el file exists, and it adds to `load-path' the subdirs of
that directory as specified in DIRS.  Normally the elements of
DIRS are relative."
  (let ((tail load-path)
	(thisdir (directory-file-name default-directory)))
    (while (and tail
		;;Don't go all the way to the nil terminator.
		(cdr tail)
		(not (equal thisdir (car tail)))
		(not (and (memq system-type '(ms-dos windows-nt))
			  (equal (downcase thisdir) (downcase (car tail))))))
      (setq tail (cdr tail)))
    ;;Splice the new section in.
    (when tail
      (setcdr tail (append (mapcar 'expand-file-name dirs) (cdr tail))))))

;; The default location for XDG-convention Emacs init files.
(defconst startup--xdg-config-default "~/.config/emacs/")
;; The location for XDG-convention Emacs init files.
(defvar startup--xdg-config-home-emacs)

;; Return the name of the init file directory for Emacs, assuming
;; XDG-DIR is the XDG location and USER-NAME is the user name.  If
;; USER-NAME is nil or "", use the current user.  Prefer the XDG
;; location only if the .emacs.d location does not exist.
(defun startup--xdg-or-homedot (xdg-dir user-name)
<<<<<<< HEAD
  (if (file-exists-p xdg-dir)
      xdg-dir
    (let ((emacs-d-dir (concat "~" user-name
			       (if (eq system-type 'ms-dos)
				   "/_emacs2.d/"
				 "/.emacs2.d/"))))
      (if (or (file-exists-p emacs-d-dir)
	      (if (eq system-type 'windows-nt)
                  (if (file-directory-p (concat "~" user-name))
                      (directory-files (concat "~" user-name) nil
                                       "\\`[._]emacs\\(\\.elc?\\)?\\'"))
		(file-exists-p (concat "~" init-file-user
				       (if (eq system-type 'ms-dos)
					   "/_emacs"
					 "/.emacs")))))
	  emacs-d-dir
	xdg-dir))))
=======
  (let ((emacs-d-dir (concat "~" user-name
                             (if (eq system-type 'ms-dos)
                                 "/_emacs.d/"
                               "/.emacs.d/"))))
    (cond
     ((or (file-exists-p emacs-d-dir)
          (if (eq system-type 'windows-nt)
              (if (file-directory-p (concat "~" user-name))
                  (directory-files (concat "~" user-name) nil
                                   "\\`[._]emacs\\(\\.elc?\\)?\\'"))
            (file-exists-p (concat "~" init-file-user
                                   (if (eq system-type 'ms-dos)
                                       "/_emacs"
                                     "/.emacs")))))
      emacs-d-dir)
     ((file-exists-p xdg-dir)
      xdg-dir)
     (t emacs-d-dir))))
>>>>>>> 5c5eb979

(defun normal-top-level ()
  "Emacs calls this function when it first starts up.
It sets `command-line-processed', processes the command-line,
reads the initialization files, etc.
It is the default value of the variable `top-level'."
  (if command-line-processed
      (message internal--top-level-message)
    (setq command-line-processed t)

    (setq startup--xdg-config-home-emacs
	  (let ((xdg-config-home (getenv-internal "XDG_CONFIG_HOME")))
	    (if xdg-config-home
		(concat xdg-config-home "/emacs/")
	      startup--xdg-config-default)))
    (setq user-emacs-directory
	  (startup--xdg-or-homedot startup--xdg-config-home-emacs nil))

    ;; Look in each dir in load-path for a subdirs.el file.  If we
    ;; find one, load it, which will add the appropriate subdirs of
    ;; that dir into load-path.  This needs to be done before setting
    ;; the locale environment, because the latter might need to load
    ;; some support files.
    ;; Look for a leim-list.el file too.  Loading it will register
    ;; available input methods.
    (let ((tail load-path)
          (lispdir (expand-file-name "../lisp" data-directory))
          dir)
      (while tail
        (setq dir (car tail))
        (let ((default-directory dir))
          (load (expand-file-name "subdirs.el") t t t))
        ;; Do not scan standard directories that won't contain a leim-list.el.
        ;; https://lists.gnu.org/r/emacs-devel/2009-10/msg00502.html
        ;; (Except the preloaded one in lisp/leim.)
        (or (string-prefix-p lispdir dir)
            (let ((default-directory dir))
              (load (expand-file-name "leim-list.el") t t t)))
        ;; We don't use a dolist loop and we put this "setq-cdr" command at
        ;; the end, because the subdirs.el files may add elements to the end
        ;; of load-path and we want to take it into account.
        (setq tail (cdr tail))))

    ;; Set the default strings to display in mode line for end-of-line
    ;; formats that aren't native to this platform.  This should be
    ;; done before calling set-locale-environment, as the latter might
    ;; use these mnemonics.
    (cond
     ((memq system-type '(ms-dos windows-nt))
      (setq eol-mnemonic-unix "(Unix)"
	    eol-mnemonic-mac  "(Mac)"))
     (t                                   ; this is for Unix/GNU/Linux systems
      (setq eol-mnemonic-dos  "(DOS)"
	    eol-mnemonic-mac  "(Mac)")))

    (set-locale-environment nil)
    ;; Decode all default-directory's (probably, only *scratch* exists
    ;; at this point).  default-directory of *scratch* is the basis
    ;; for many other file-name variables and directory lists, so it
    ;; is important to decode it ASAP.
    (when locale-coding-system
      (let ((coding (if (eq system-type 'windows-nt)
			;; MS-Windows build converts all file names to
			;; UTF-8 during startup.
			'utf-8
		      locale-coding-system)))
	(save-excursion
	  (dolist (elt (buffer-list))
	    (set-buffer elt)
	    (if default-directory
		(setq default-directory
                      (if (eq system-type 'windows-nt)
                          ;; We pass the decoded default-directory as
                          ;; the 2nd arg to expand-file-name to make
                          ;; sure it sees a multibyte string as the
                          ;; default directory; this avoids the side
                          ;; effect of returning a unibyte string from
                          ;; expand-file-name because it still sees
                          ;; the undecoded value of default-directory.
                          (let ((defdir (decode-coding-string default-directory
                                                              coding t)))
                            ;; Convert backslashes to forward slashes.
                            (expand-file-name defdir defdir))
                        (decode-coding-string default-directory coding t))))))

	;; Decode all the important variables and directory lists, now
	;; that we know the locale's encoding.  This is because the
	;; values of these variables are until here unibyte undecoded
	;; strings created by build_unibyte_string.  data-directory in
	;; particular is used to construct many other standard
	;; directory names, so it must be decoded ASAP.  Note that
	;; charset-map-path cannot be decoded here, since we could
	;; then be trapped in infinite recursion below, when we load
	;; subdirs.el, because encoding a directory name might need to
	;; load a charset map, which will want to encode
	;; charset-map-path, which will want to load the same charset
	;; map...  So decoding of charset-map-path is delayed until
	;; further down below.
	(dolist (pathsym '(load-path exec-path))
	  (let ((path (symbol-value pathsym)))
	    (if (listp path)
		(set pathsym (mapcar (lambda (dir)
				       (decode-coding-string dir coding t))
				     path)))))
	(dolist (filesym '(data-directory doc-directory exec-directory
					  installation-directory
					  invocation-directory invocation-name
					  source-directory
					  shared-game-score-directory))
	  (let ((file (symbol-value filesym)))
	    (if (stringp file)
		(set filesym (decode-coding-string file coding t)))))))

    (let ((dir default-directory))
      (with-current-buffer "*Messages*"
        (messages-buffer-mode)
        ;; Make it easy to do like "tail -f".
        (set (make-local-variable 'window-point-insertion-type) t)
        ;; Give *Messages* the same default-directory as *scratch*,
        ;; just to keep things predictable.
	(setq default-directory (or dir (expand-file-name "~/")))))
    ;; `user-full-name' is now known; reset its standard-value here.
    (put 'user-full-name 'standard-value
	 (list (default-value 'user-full-name)))
    ;; If the PWD environment variable isn't accurate, delete it.
    (let ((pwd (getenv "PWD")))
      (and (stringp pwd)
	   ;; Use FOO/., so that if FOO is a symlink, file-attributes
	   ;; describes the directory linked to, not FOO itself.
	   (or (and default-directory
		    (equal (file-attributes
		       (concat (file-name-as-directory pwd) "."))
		      (file-attributes
		       (concat (file-name-as-directory default-directory)
			       "."))))
	       (setq process-environment
		     (delete (concat "PWD=" pwd)
			     process-environment)))))
    ;; Now, that other directories were searched, and any charsets we
    ;; need for encoding them are already loaded, we are ready to
    ;; decode charset-map-path.
    (if (listp charset-map-path)
	(let ((coding (if (eq system-type 'windows-nt)
			  'utf-8
			locale-coding-system)))
	  (setq charset-map-path
		(mapcar (lambda (dir)
			  (decode-coding-string dir coding t))
			charset-map-path))))
    (if default-directory
	(setq default-directory (abbreviate-file-name default-directory))
      (display-warning 'initialization "Error setting default-directory"))
    (let ((old-face-font-rescale-alist face-font-rescale-alist))
      (unwind-protect
	  (command-line)
	;; Do this again, in case .emacs defined more abbreviations.
	(if default-directory
	    (setq default-directory (abbreviate-file-name default-directory)))
	;; Specify the file for recording all the auto save files of this session.
	;; This is used by recover-session.
	(or auto-save-list-file-name
	    (and auto-save-list-file-prefix
		 (setq auto-save-list-file-name
		       ;; Under MS-DOS our PID is almost always reused between
		       ;; Emacs invocations.  We need something more unique.
		       (cond ((eq system-type 'ms-dos)
			      ;; We are going to access the auto-save
			      ;; directory, so make sure it exists.
			      (make-directory
			       (file-name-directory auto-save-list-file-prefix)
			       t)
			      (concat
			       (make-temp-name
				(expand-file-name
				 auto-save-list-file-prefix))
			       "~"))
			     (t
			      (expand-file-name
			       (format "%s%d-%s~"
				       auto-save-list-file-prefix
				       (emacs-pid)
				       (system-name))))))))
	(unless inhibit-startup-hooks
	  (run-hooks 'emacs-startup-hook 'term-setup-hook))

	;; Don't do this if we failed to create the initial frame,
	;; for instance due to a dense colormap.
	(when (or frame-initial-frame
		  ;; If frame-initial-frame has no meaning, do this anyway.
		  (not (and initial-window-system
			    (not noninteractive)
			    (not (eq initial-window-system 'pc)))))

	  ;; FIXME: The user's init file may change
	  ;; face-font-rescale-alist.  However, the default face
	  ;; already has an assigned font object, which does not take
	  ;; face-font-rescale-alist into account.  For such
	  ;; situations, we ought to have a way to find all font
	  ;; objects and regenerate them; currently we do not.  As a
	  ;; workaround, we specifically reset te default face's :font
	  ;; attribute here.  See bug#1785.
	  (unless (eq face-font-rescale-alist
		      old-face-font-rescale-alist)
	    (set-face-attribute 'default nil :font (font-spec)))

	  ;; Modify the initial frame based on what .emacs puts into
	  ;; ...-frame-alist.
	  (if (fboundp 'frame-notice-user-settings)
	      (frame-notice-user-settings))
	  ;; Set the faces for the initial background mode even if
	  ;; frame-notice-user-settings didn't (such as on a tty).
	  ;; frame-set-background-mode is idempotent, so it won't
	  ;; cause any harm if it's already been done.
	  (if (fboundp 'frame-set-background-mode)
	      (frame-set-background-mode (selected-frame))))

	;; Now we know the user's default font, so add it to the menu.
	(if (fboundp 'font-menu-add-default)
	    (font-menu-add-default))
	(unless inhibit-startup-hooks
	  (run-hooks 'window-setup-hook))))
    ;; Subprocesses of Emacs do not have direct access to the terminal, so
    ;; unless told otherwise they should only assume a dumb terminal.
    ;; We are careful to do it late (after term-setup-hook), although the
    ;; new multi-tty code does not use $TERM any more there anyway.
    (setenv "TERM" "dumb")
    ;; Remove DISPLAY from the process-environment as well.  This allows
    ;; `callproc.c' to give it a useful adaptive default which is either
    ;; the value of the `display' frame-parameter or the DISPLAY value
    ;; from initial-environment.
    (let ((display (frame-parameter nil 'display)))
      ;; Be careful which DISPLAY to remove from process-environment: follow
      ;; the logic of `callproc.c'.
      (if (stringp display) (setq display (concat "DISPLAY=" display))
        (dolist (varval initial-environment)
          (if (string-match "\\`DISPLAY=" varval)
              (setq display varval))))
      (when display
        (delete display process-environment)))))

;; Precompute the keyboard equivalents in the menu bar items.
;; Command-line options supported by tty's:
(defconst tty-long-option-alist
  '(("--name"		  . "-name")
    ("--title"		  . "-T")
    ("--reverse-video"	  . "-reverse")
    ("--foreground-color" . "-fg")
    ("--background-color" . "-bg")
    ("--color"		  . "-color")))

;; FIXME: this var unused?
(defconst tool-bar-images-pixel-height 24
  "Height in pixels of images in the tool-bar.")

(cl-defgeneric handle-args-function (args)
  "Method for processing window-system dependent command-line arguments.
Window system startup files should add their own function to this
method, which should parse the command line arguments.  Those
pertaining to the window system should be processed and removed
from the returned command line.")
(cl-defmethod handle-args-function (args &context (window-system nil))
  (tty-handle-args args))

(cl-defgeneric window-system-initialization (&optional _display)
  "Method for window-system initialization.
Window-system startup files should add their own implementation
to this method.  The function should initialize the window system environment
to prepare for opening the first frame (e.g. open a connection to an X server)."
  nil)

(defun tty-handle-args (args)
  "Handle the X-like command-line arguments \"-fg\", \"-bg\", \"-name\", etc."
  (let (rest)
    (while (and args
		(not (equal (car args) "--")))
      (let* ((argi (pop args))
	     (orig-argi argi)
	     argval completion)
	;; Check for long options with attached arguments
	;; and separate out the attached option argument into argval.
	(when (string-match "^\\(--[^=]*\\)=" argi)
          (setq argval (substring argi (match-end 0))
                argi (match-string 1 argi)))
	(when (string-match "^--" argi)
	  (setq completion (try-completion argi tty-long-option-alist))
	  (if (eq completion t)
	      ;; Exact match for long option.
	      (setq argi (cdr (assoc argi tty-long-option-alist)))
	    (if (stringp completion)
		(let ((elt (assoc completion tty-long-option-alist)))
		  ;; Check for abbreviated long option.
		  (or elt
		      (error "Option `%s' is ambiguous" argi))
		  (setq argi (cdr elt)))
	      ;; Check for a short option.
	      (setq argval nil
                    argi orig-argi))))
	(cond ((member argi '("-fg" "-foreground"))
	       (push (cons 'foreground-color (or argval (pop args)))
                     default-frame-alist))
	      ((member argi '("-bg" "-background"))
	       (push (cons 'background-color (or argval (pop args)))
                     default-frame-alist))
	      ((member argi '("-T" "-name"))
	       (unless argval (setq argval (pop args)))
	       (push (cons 'title
                           (if (stringp argval)
                               argval
                             (let ((case-fold-search t)
                                   i)
                               (setq argval (copy-sequence invocation-name))

                               ;; Change any . or * characters in name to
                               ;; hyphens, so as to emulate behavior on X.
                               (while
                                   (setq i (string-match "[.*]" argval))
                                 (aset argval i ?-))
                               argval)))
                     default-frame-alist))
	      ((member argi '("-r" "-rv" "-reverse"))
	       (push '(reverse . t)
                     default-frame-alist))
	      ((equal argi "-color")
	       (unless argval (setq argval 8)) ; default --color means 8 ANSI colors
	       (push (cons 'tty-color-mode
                           (cond
                            ((numberp argval) argval)
                            ((string-match "-?[0-9]+" argval)
                             (string-to-number argval))
                            (t (intern argval))))
                     default-frame-alist))
	      (t
               (push argi rest)))))
    (nconc (nreverse rest) args)))

(declare-function x-get-resource "frame.c"
		  (attribute class &optional component subclass))
(declare-function tool-bar-mode "tool-bar" (&optional arg))
(declare-function tool-bar-setup "tool-bar")

(defvar server-name)
(defvar server-process)

(defun startup--setup-quote-display (&optional style)
  "If needed, display ASCII approximations to curved quotes.
Do this by modifying `standard-display-table'.  Optional STYLE
specifies the desired quoting style, as in `text-quoting-style'.
If STYLE is nil, display appropriately for the terminal."
  (let ((repls (let ((style-repls (assq style '((grave . "`'\"\"")
                                                (straight . "''\"\"")))))
                 (if style-repls (cdr style-repls) (make-vector 4 nil))))
        glyph-count)
    ;; REPLS is a sequence of the four replacements for "‘’“”", respectively.
    ;; If STYLE is nil, infer REPLS from terminal characteristics.
    (unless style
      ;; On a terminal that supports glyph codes,
      ;; GLYPH-COUNT[i] is the number of times that glyph code I
      ;; represents either an ASCII character or one of the 4
      ;; quote characters.  This assumes glyph codes are valid
      ;; Elisp characters, which is a safe assumption in practice.
      (when (integerp (internal-char-font nil (max-char)))
        (setq glyph-count (make-char-table nil 0))
        (dotimes (i 132)
          (let ((glyph (internal-char-font
                        nil (if (< i 128) i (aref "‘’“”" (- i 128))))))
            (when (<= 0 glyph)
              (aset glyph-count glyph (1+ (aref glyph-count glyph)))))))
      (dotimes (i 2)
        (let ((lq (aref "‘“" i)) (rq (aref "’”" i))
              (lr (aref "`\"" i)) (rr (aref "'\"" i))
              (i2 (* i 2)))
          (unless (if glyph-count
                      ;; On a terminal that supports glyph codes, use
                      ;; ASCII replacements unless both quotes are displayable.
                      ;; If not using ASCII replacements, highlight
                      ;; quotes unless they are both unique among the
                      ;; 128 + 4 characters of concern.
                      (let ((lglyph (internal-char-font nil lq))
                            (rglyph (internal-char-font nil rq)))
                        (when (and (<= 0 lglyph) (<= 0 rglyph))
                          (setq lr lq rr rq)
                          (and (= 1 (aref glyph-count lglyph))
                               (= 1 (aref glyph-count rglyph)))))
                    ;; On a terminal that does not support glyph codes, use
                    ;; ASCII replacements unless both quotes are displayable.
                    (and (char-displayable-p lq)
                         (char-displayable-p rq)))
            (aset repls i2 lr)
            (aset repls (1+ i2) rr)))))
    (dotimes (i 4)
      (let ((char (aref "‘’“”" i))
            (repl (aref repls i)))
        (if repl
            (aset (or standard-display-table
                      (setq standard-display-table (make-display-table)))
                  char (vector (make-glyph-code repl 'homoglyph)))
          (when standard-display-table
            (aset standard-display-table char nil)))))))

(defun startup--load-user-init-file
    (filename-function &optional alternate-filename-function load-defaults)
  "Load a user init-file.
FILENAME-FUNCTION is called with no arguments and should return
the name of the init-file to load.  If this file cannot be
loaded, and ALTERNATE-FILENAME-FUNCTION is non-nil, then it is
called with no arguments and should return the name of an
alternate init-file to load.  If LOAD-DEFAULTS is non-nil, then
load default.el after the init-file.

This function sets `user-init-file' to the name of the loaded
init-file, or to a default value if loading is not possible."
  (let ((debug-on-error-from-init-file nil)
        (debug-on-error-should-be-set nil)
        (debug-on-error-initial
         (if (eq init-file-debug t)
             'startup
           init-file-debug)))
    (let ((debug-on-error debug-on-error-initial))
      (condition-case-unless-debug error
          (when init-file-user
            (let ((init-file-name (funcall filename-function)))

              ;; If `user-init-file' is t, then `load' will store
              ;; the name of the file that it loads into
              ;; `user-init-file'.
              (setq user-init-file t)
	      (when init-file-name
		(load (if (equal (file-name-extension init-file-name)
				 "el")
			  (file-name-sans-extension init-file-name)
			init-file-name)
		      'noerror 'nomessage))

              (when (and (eq user-init-file t) alternate-filename-function)
                (let ((alt-file (funcall alternate-filename-function)))
                  (and (equal (file-name-extension alt-file) "el")
                       (setq alt-file (file-name-sans-extension alt-file)))
		  (unless init-file-name
		    (setq init-file-name alt-file))
                  (load alt-file 'noerror 'nomessage)))

              ;; If we did not find the user's init file, set
              ;; user-init-file conclusively.  Don't let it be
              ;; set from default.el.
              (when (eq user-init-file t)
                (setq user-init-file init-file-name)))

            ;; If we loaded a compiled file, set `user-init-file' to
            ;; the source version if that exists.
            (when (equal (file-name-extension user-init-file)
                         "elc")
              (let* ((source (file-name-sans-extension user-init-file))
                     (alt (concat source ".el")))
                (setq source (cond ((file-exists-p alt) alt)
                                   ((file-exists-p source) source)
                                   (t nil)))
                (when source
                  (when (file-newer-than-file-p source user-init-file)
                    (message "Warning: %s is newer than %s"
                             source user-init-file)
                    (sit-for 1))
                  (setq user-init-file source))))

            (when load-defaults

              ;; Prevent default.el from changing the value of
              ;; `inhibit-startup-screen'.
              (let ((inhibit-startup-screen nil))
                (load "default" 'noerror 'nomessage))))
        (error
         (display-warning
          'initialization
          (format-message "\
An error occurred while loading `%s':\n\n%s%s%s\n\n\
To ensure normal operation, you should investigate and remove the
cause of the error in your initialization file.  Start Emacs with
the `--debug-init' option to view a complete error backtrace."
                          user-init-file
                          (get (car error) 'error-message)
                          (if (cdr error) ": " "")
                          (mapconcat (lambda (s) (prin1-to-string s t))
                                     (cdr error) ", "))
          :warning)
         (setq init-file-had-error t)))

      ;; If we can tell that the init file altered debug-on-error,
      ;; arrange to preserve the value that it set up.
      (or (eq debug-on-error debug-on-error-initial)
          (setq debug-on-error-should-be-set t
                debug-on-error-from-init-file debug-on-error)))

    (when debug-on-error-should-be-set
      (setq debug-on-error debug-on-error-from-init-file))))

(defun command-line ()
  "A subroutine of `normal-top-level'.
Amongst another things, it parses the command-line arguments."
 (let (xdg-dir startup-init-directory)
  (setq before-init-time (current-time)
	after-init-time nil
        command-line-default-directory default-directory)

  ;; Force recomputation, in case it was computed during the dump.
  (setq abbreviated-home-dir nil)

  ;; See if we should import version-control from the environment variable.
  (let ((vc (getenv "VERSION_CONTROL")))
    (cond ((eq vc nil))			;don't do anything if not set
	  ((member vc '("t" "numbered"))
	   (setq version-control t))
	  ((member vc '("nil" "existing"))
	   (setq version-control nil))
	  ((member vc '("never" "simple"))
	   (setq version-control 'never))))

  ;;! This has been commented out; I currently find the behavior when
  ;;! split-window-keep-point is nil disturbing, but if I can get used
  ;;! to it, then it would be better to eliminate the option.
  ;;! ;; Choose a good default value for split-window-keep-point.
  ;;! (setq split-window-keep-point (> baud-rate 2400))

  ;; Convert preloaded file names in load-history to absolute.
  (let ((simple-file-name
	 ;; Look for simple.el or simple.elc and use their directory
	 ;; as the place where all Lisp files live.
	 (locate-file "simple" load-path (get-load-suffixes)))
	lisp-dir)
    ;; Don't abort if simple.el cannot be found, but print a warning.
    ;; Although in most usage we are going to cryptically abort a moment
    ;; later anyway, due to missing required bidi data files (eg bug#13430).
    (if (null simple-file-name)
	(let ((standard-output 'external-debugging-output)
	      (lispdir (expand-file-name "../lisp" data-directory)))
	  (princ "Warning: Could not find simple.el or simple.elc")
	  (terpri)
	  (when (getenv "EMACSLOADPATH")
	    (princ "The EMACSLOADPATH environment variable is set, \
please check its value")
	    (terpri))
	  (unless (file-readable-p lispdir)
	    (princ (format "Lisp directory %s not readable?" lispdir))
	    (terpri)))
      (setq lisp-dir (file-truename (file-name-directory simple-file-name)))
      (setq load-history
	    (mapcar (lambda (elt)
		      (if (and (stringp (car elt))
			       (not (file-name-absolute-p (car elt))))
			  (cons (concat lisp-dir
					(car elt))
				(cdr elt))
			elt))
		    load-history))))

  ;; Convert the arguments to Emacs internal representation.
  (let ((args command-line-args))
    (while args
      (setcar args
	      (decode-coding-string (car args) locale-coding-system t))
      (pop args)))

  (let ((done nil)
	(args (cdr command-line-args))
	display-arg)

    ;; Figure out which user's init file to load,
    ;; either from the environment or from the options.
    (setq init-file-user (if noninteractive nil (user-login-name)))
    ;; If user has not done su, use current $HOME to find .emacs.
    (and init-file-user
         (equal init-file-user (user-real-login-name))
	 (setq init-file-user ""))

    ;; Process the command-line args, and delete the arguments
    ;; processed.  This is consistent with the way main in emacs.c
    ;; does things.
    (while (and (not done) args)
      (let* ((longopts '(("--no-init-file") ("--no-site-file")
                         ("--no-x-resources") ("--debug-init")
                         ("--user") ("--iconic") ("--icon-type") ("--quick")
			 ("--no-blinking-cursor") ("--basic-display")
                         ("--dump-file") ("--temacs")))
             (argi (pop args))
             (orig-argi argi)
             argval)
	;; Handle --OPTION=VALUE format.
	(when (string-match "\\`\\(--[^=]*\\)=" argi)
	  (setq argval (substring argi (match-end 0))
                argi (match-string 1 argi)))
	(when (string-match "\\`--." orig-argi)
	  (let ((completion (try-completion argi longopts)))
	    (cond ((eq completion t)
		   (setq argi (substring argi 1)))
		  ((stringp completion)
		   (let ((elt (assoc completion longopts)))
		     (unless elt
		       (error "Option `%s' is ambiguous" argi))
		     (setq argi (substring (car elt) 1))))
		  (t
		   (setq argval nil
			 argi orig-argi)))))
	(cond
	 ;; The --display arg is handled partly in C, partly in Lisp.
	 ;; When it shows up here, we just put it back to be handled
	 ;; by `command-line-1'.
	 ((member argi '("-d" "-display"))
	  (setq display-arg (list argi (pop args))))
	 ((member argi '("-Q" "-quick"))
	  (setq init-file-user nil
		site-run-file nil
		inhibit-x-resources t)
	  ;; Stop it showing up in emacs -Q's customize-rogue.
	  (put 'site-run-file 'standard-value '(nil)))
         ((member argi '("-no-x-resources"))
          (setq inhibit-x-resources t))
	 ((member argi '("-D" "-basic-display"))
	  (setq no-blinking-cursor t
		emacs-basic-display t)
	  (push '(vertical-scroll-bars . nil) initial-frame-alist))
	 ((member argi '("-q" "-no-init-file"))
	  (setq init-file-user nil))
	 ((member argi '("-u" "-user"))
	  (setq init-file-user (or argval (pop args))
		argval nil))
	 ((equal argi "-no-site-file")
	  (setq site-run-file nil)
	  (put 'site-run-file 'standard-value '(nil)))
	 ((equal argi "-debug-init")
	  (setq init-file-debug t))
	 ((equal argi "-iconic")
	  (push '(visibility . icon) initial-frame-alist))
	 ((member argi '("-nbc" "-no-blinking-cursor"))
	  (setq no-blinking-cursor t))
         ((member argi '("-dump-file" "-temacs"))  ; Handled in C
          (or argval (pop args))
          (setq argval nil))
	 ;; Push the popped arg back on the list of arguments.
	 (t
          (push argi args)
          (setq done t)))
	;; Was argval set but not used?
	(and argval
	     (error "Option `%s' doesn't allow an argument" argi))))

    ;; Re-attach the --display arg.
    (and display-arg (setq args (append display-arg args)))

    ;; Re-attach the program name to the front of the arg list.
    (and command-line-args
         (setcdr command-line-args args)))

  ;; Re-evaluate predefined variables whose initial value depends on
  ;; the runtime context.
  (let (current-load-list) ; c-r-s may call defvar, and hence LOADHIST_ATTACH
    (setq custom-delayed-init-variables
          ;; Initialize them in the same order they were loaded, in case there
          ;; are dependencies between them.
          (nreverse custom-delayed-init-variables))
    (mapc 'custom-reevaluate-setting custom-delayed-init-variables))

  ;; Warn for invalid user name.
  (when init-file-user
    (if (string-match "[~/:\n]" init-file-user)
        (display-warning 'initialization
                         (format "Invalid user name %s"
                                 init-file-user)
                         :error)
      (if (file-directory-p (expand-file-name
                             ;; We don't support ~USER on MS-Windows
                             ;; and MS-DOS except for the current
                             ;; user, and always load .emacs from
                             ;; the current user's home directory
                             ;; (see below).  So always check "~",
                             ;; even if invoked with "-u USER", or
                             ;; if $USER or $LOGNAME are set to
                             ;; something different.
                             (if (memq system-type '(windows-nt ms-dos))
                                 "~"
                               (concat "~" init-file-user))))
          nil
        (display-warning 'initialization
                         (format "User %s has no home directory"
                                 (if (equal init-file-user "")
                                     (user-real-login-name)
                                   init-file-user))
                         :error))))

  ;; Calculate the name of the Emacs init directory.
  ;; This is typically ~INIT-FILE-USER/.config/emacs unless the user
  ;; is following the ~INIT-FILE-USER/.emacs.d convention.
  (setq xdg-dir startup--xdg-config-home-emacs)
  (setq startup-init-directory
	(if (or (zerop (length init-file-user))
		(and (eq xdg-dir user-emacs-directory)
		     (not (eq xdg-dir startup--xdg-config-default))))
	    user-emacs-directory
	  ;; The name is not obvious, so access more directories to calculate it.
	  (setq xdg-dir (concat "~" init-file-user "/.config/emacs/"))
	  (startup--xdg-or-homedot xdg-dir init-file-user)))

  ;; Load the early init file, if found.
  (startup--load-user-init-file
   (lambda ()
     (expand-file-name
      ;; We use an explicit .el extension here to force
      ;; startup--load-user-init-file to set user-init-file to "early-init.el",
      ;; with the .el extension, if the file doesn't exist, not just
      ;; "early-init" without an extension, as it does for ".emacs".
      "early-init.el"
      startup-init-directory)))
  (setq early-init-file user-init-file)

  ;; If any package directory exists, initialize the package system.
  (and user-init-file
       package-enable-at-startup
       (not (bound-and-true-p package--activated))
       (catch 'package-dir-found
	 (let (dirs)
	   (if (boundp 'package-directory-list)
	       (setq dirs package-directory-list)
	     (dolist (f load-path)
	       (and (stringp f)
		    (equal (file-name-nondirectory f) "site-lisp")
		    (push (expand-file-name "elpa" f) dirs))))
	   (push (if (boundp 'package-user-dir)
		     package-user-dir
		   (locate-user-emacs-file "elpa"))
		 dirs)
	   (dolist (dir dirs)
	     (when (file-directory-p dir)
	       (dolist (subdir (directory-files dir))
		 (when (let ((subdir (expand-file-name subdir dir)))
                         (and (file-directory-p subdir)
                              (file-exists-p
                               (expand-file-name
                                (package--description-file subdir)
                                subdir))))
		   (throw 'package-dir-found t)))))))
       (package-activate-all))

  ;; Make sure window system's init file was loaded in loadup.el if
  ;; using a window system.
  ;; Initialize the window-system only after processing the command-line
  ;; args so that -Q can influence this initialization.
  (condition-case error
    (unless noninteractive
      (if (and initial-window-system
	       (not (featurep
		     (intern
		      (concat (symbol-name initial-window-system) "-win")))))
	  (error "Unsupported window system `%s'" initial-window-system))
      ;; Process window-system specific command line parameters.
      (setq command-line-args
            (let ((window-system initial-window-system)) ;Hack attack!
              (handle-args-function command-line-args)))
      ;; Initialize the window system. (Open connection, etc.)
      (let ((window-system initial-window-system)) ;Hack attack!
        (window-system-initialization))
      (put initial-window-system 'window-system-initialized t))
    ;; If there was an error, print the error message and exit.
    (error
     (princ
      (if (eq (car error) 'error)
	  (apply 'concat (cdr error))
	(if (memq 'file-error (get (car error) 'error-conditions))
	    (format "%s: %s"
                    (nth 1 error)
                    (mapconcat (lambda (obj) (prin1-to-string obj t))
                               (cdr (cdr error)) ", "))
	  (format "%s: %s"
                  (get (car error) 'error-message)
                  (mapconcat (lambda (obj) (prin1-to-string obj t))
                             (cdr error) ", "))))
      'external-debugging-output)
     (terpri 'external-debugging-output)
     (setq initial-window-system nil)
     (kill-emacs)))

  (run-hooks 'before-init-hook)

  ;; Under X, create the X frame and delete the terminal frame.
  (unless (daemonp)
    (if (or noninteractive emacs-basic-display)
	(setq menu-bar-mode nil
	      tab-bar-mode nil
	      tool-bar-mode nil
	      no-blinking-cursor t))
    (frame-initialize))

  (when (fboundp 'x-create-frame)
    ;; Set up the tool-bar (even in tty frames, since Emacs might open a
    ;; graphical frame later).
    (unless noninteractive
      (tool-bar-setup)))

  ;; Turn off blinking cursor if so specified in X resources.  This is here
  ;; only because all other settings of no-blinking-cursor are here.
  (unless (or noninteractive
	      emacs-basic-display
	      (and (memq window-system '(x w32 ns))
		   (not (member (x-get-resource "cursorBlink" "CursorBlink")
				'("no" "off" "false" "0")))))
    (setq no-blinking-cursor t))

  (unless noninteractive
    (startup--setup-quote-display)
    (setq internal--text-quoting-flag t))

  ;; Re-evaluate again the predefined variables whose initial value
  ;; depends on the runtime context, in case some of them depend on
  ;; the window-system features.  Example: blink-cursor-mode.
  (let (current-load-list) ; c-r-s may call defvar, and hence LOADHIST_ATTACH
    (mapc 'custom-reevaluate-setting custom-delayed-init-variables)
    (setq custom-delayed-init-variables nil))

  (normal-erase-is-backspace-setup-frame)

  ;; Register default TTY colors for the case the terminal hasn't a
  ;; terminal init file.  We do this regardless of whether the terminal
  ;; supports colors or not and regardless the current display type,
  ;; since users can connect to color-capable terminals and also
  ;; switch color support on or off in mid-session by setting the
  ;; tty-color-mode frame parameter.
  ;; Exception: the `pc' ``window system'' has only 16 fixed colors,
  ;; and they are already set at this point by a suitable method of
  ;; window-system-initialization.
  (or (eq initial-window-system 'pc)
      (tty-register-default-colors))

  (let ((old-scalable-fonts-allowed scalable-fonts-allowed)
	(old-face-ignored-fonts face-ignored-fonts))

    ;; Run the site-start library if it exists.  The point of this file is
    ;; that it is run before .emacs.  There is no point in doing this after
    ;; .emacs; that is useless.
    ;; Note that user-init-file is nil at this point.  Code that might
    ;; be loaded from site-run-file and wants to test if -q was given
    ;; should check init-file-user instead, since that is already set.
    ;; See cus-edit.el for an example.
    (if site-run-file
        ;; Sites should not disable the startup screen.
        ;; Only individuals should disable the startup screen.
        (let ((inhibit-startup-screen inhibit-startup-screen))
	  (load site-run-file t t)))

    ;; Load that user's init file, or the default one, or none.
    (startup--load-user-init-file
     (lambda ()
       (cond
	((eq startup-init-directory xdg-dir) nil)
        ((eq system-type 'ms-dos)
         (concat "~" init-file-user "/_emacs"))
        ((not (eq system-type 'windows-nt))
         (concat "~" init-file-user "/.emacs"))
        ;; Else deal with the Windows situation.
        ((directory-files "~" nil "\\`\\.emacs\\(\\.elc?\\)?\\'")
         ;; Prefer .emacs on Windows.
         "~/.emacs")
        ((directory-files "~" nil "\\`_emacs\\(\\.elc?\\)?\\'")
         ;; Also support _emacs for compatibility, but warn about it.
         (push `(initialization
                 ,(format-message
                   "`_emacs' init file is deprecated, please use `.emacs'"))
               delayed-warnings-list)
         "~/_emacs")
        (t ;; But default to .emacs if _emacs does not exist.
         "~/.emacs")))
     (lambda ()
       (expand-file-name
        "init"
        startup-init-directory))
     (not inhibit-default-init))

    (when (and deactivate-mark transient-mark-mode)
      (with-current-buffer (window-buffer)
        (deactivate-mark)))

    ;; If the user has a file of abbrevs, read it (unless -batch).
    (when (and (not noninteractive)
               (file-exists-p abbrev-file-name)
               (file-readable-p abbrev-file-name))
      (quietly-read-abbrev-file abbrev-file-name))

    ;; If the abbrevs came entirely from the init file or the
    ;; abbrevs file, they do not need saving.
    (setq abbrevs-changed nil)

    ;; Do this here in case the init file sets mail-host-address.
    (and mail-host-address
	 ;; Check that user-mail-address has not been set by hand.
	 ;; Yes, this is ugly, but slightly less so than leaving
	 ;; user-mail-address uninitialized during init file processing.
	 ;; Perhaps we should make :set-after do something like this?
	 ;; Ie, extend it to also mean (re)initialize-after.  See etc/TODO.
	 (equal user-mail-address
		(let (mail-host-address)
		  (ignore-errors
		    (eval (car (get 'user-mail-address 'standard-value))))))
	 (custom-reevaluate-setting 'user-mail-address))

    ;; If parameter have been changed in the init file which influence
    ;; face realization, clear the face cache so that new faces will
    ;; be realized.
    (unless (and (eq scalable-fonts-allowed old-scalable-fonts-allowed)
		 (eq face-ignored-fonts old-face-ignored-fonts))
      (clear-face-cache)))

  (setq after-init-time (current-time))
  ;; Display any accumulated warnings after all functions in
  ;; `after-init-hook' like `desktop-read' have finalized possible
  ;; changes in the window configuration.
  (run-hooks 'after-init-hook 'delayed-warnings-hook)

  ;; If *scratch* exists and init file didn't change its mode, initialize it.
  (if (get-buffer "*scratch*")
      (with-current-buffer "*scratch*"
	(if (eq major-mode 'fundamental-mode)
	    (funcall initial-major-mode))))

  ;; Load library for our terminal type.
  ;; User init file can set term-file-prefix to nil to prevent this.
  (unless (or noninteractive
              initial-window-system
              (daemonp))
    (tty-run-terminal-initialization (selected-frame) nil t))

  ;; Update the out-of-memory error message based on user's key bindings
  ;; for save-some-buffers.
  (setq memory-signal-data
	(list 'error
	      (substitute-command-keys "Memory exhausted--use \\[save-some-buffers] then exit and restart Emacs")))

  ;; Process the remaining args.
  (command-line-1 (cdr command-line-args))

  ;; This is a problem because, e.g. if emacs.d/gnus.el exists,
  ;; trying to load gnus could load the wrong file.
  ;; OK, it would not matter if .emacs.d were at the end of load-path.
  ;; but for the sake of simplicity, we discourage it full-stop.
  ;; Ref eg https://lists.gnu.org/r/emacs-devel/2012-03/msg00056.html
  ;;
  ;; A bad element could come from user-emacs-file, the command line,
  ;; or EMACSLOADPATH, so we basically always have to check.
  (let (warned)
    (dolist (dir load-path)
      (and (not warned)
	   (stringp dir)
	   (string-equal (file-name-as-directory (expand-file-name dir))
			 (expand-file-name user-emacs-directory))
	   (setq warned t)
	   (display-warning 'initialization
			    (format-message "\
Your `load-path' seems to contain\n\
your `.emacs2.d' directory: %s\n\
This is likely to cause problems...\n\
Consider using a subdirectory instead, e.g.: %s"
                                    dir (expand-file-name
                                         "lisp" user-emacs-directory))
                            :warning))))

  ;; If -batch, terminate after processing the command options.
  (if noninteractive (kill-emacs t))

  ;; In daemon mode, start the server to allow clients to connect.
  ;; This is done after loading the user's init file and after
  ;; processing all command line arguments to allow e.g. `server-name'
  ;; to be changed before the server starts.
  (let ((dn (daemonp)))
    (when dn
      (when (stringp dn) (setq server-name dn))
      (server-start)
      (if server-process
	  (daemon-initialized)
	(if (stringp dn)
	    (message
	     "Unable to start daemon: Emacs server named %S already running"
	     server-name)
	  (message "Unable to start the daemon.\nAnother instance of Emacs is running the server, either as daemon or interactively.\nYou can use emacsclient to connect to that Emacs process."))
	(kill-emacs 1))))

  ;; Run emacs-session-restore (session management) if started by
  ;; the session manager and we have a session manager connection.
  (if (and (boundp 'x-session-previous-id)
           (stringp x-session-previous-id))
      (with-no-warnings
	(emacs-session-restore x-session-previous-id)))))

(defun x-apply-session-resources ()
  "Apply X resources which specify initial values for Emacs variables.
This is called from a window-system initialization function, such
as `x-initialize-window-system' for X, either at startup (prior
to reading the init file), or afterwards when the user first
opens a graphical frame.

This can set the values of `menu-bar-mode', `tool-bar-mode',
`tab-bar-mode', and `no-blinking-cursor', as well as the `cursor' face.
Changed settings will be marked as \"CHANGED outside of Customize\"."
  (let ((no-vals  '("no" "off" "false" "0"))
	(settings '(("menuBar" "MenuBar" menu-bar-mode nil)
		    ("toolBar" "ToolBar" tool-bar-mode nil)
		    ("scrollBar" "ScrollBar" scroll-bar-mode nil)
		    ("cursorBlink" "CursorBlink" no-blinking-cursor t))))
    (dolist (x settings)
      (if (member (x-get-resource (nth 0 x) (nth 1 x)) no-vals)
	  (set (nth 2 x) (nth 3 x)))))
  (let ((yes-vals  '("yes" "on" "true" "1"))
	(settings '(("tabBar" "TabBar" tab-bar-mode 1))))
    (dolist (x settings)
      (if (member (x-get-resource (nth 0 x) (nth 1 x)) yes-vals)
	  (funcall (nth 2 x) (nth 3 x)))))
  (let ((color (x-get-resource "cursorColor" "Foreground")))
    (when color
      (put 'cursor 'theme-face
	   `((changed ((t :background ,color)))))
      (put 'cursor 'face-modified t))))

(defcustom initial-scratch-message (purecopy "\
;; This buffer is for text that is not saved, and for Lisp evaluation.
;; To create a file, visit it with \\[find-file] and enter text in its buffer.

")
  "Initial documentation displayed in *scratch* buffer at startup.
If this is nil, no message will be displayed."
  :type '(choice (text :tag "Message")
		 (const :tag "none" nil)))


;;;;;;;;;;;;;;;;;;;;;;;;;;;;;;;;;;;;;;;;;;;;;;;;;;;;;;;;;;;;;;;;;;;;;;;;
;;; Fancy splash screen
;;;;;;;;;;;;;;;;;;;;;;;;;;;;;;;;;;;;;;;;;;;;;;;;;;;;;;;;;;;;;;;;;;;;;;;;

(defconst fancy-startup-text
  `((:face (variable-pitch font-lock-comment-face)
     "Welcome to "
     :link ("GNU Emacs"
	    ,(lambda (_button) (browse-url "https://www.gnu.org/software/emacs/"))
	    "Browse https://www.gnu.org/software/emacs/")
     ", one component of the "
     :link
     ,(lambda ()
       (if (eq system-type 'gnu/linux)
            `("GNU/Linux"
              ,(lambda (_button) (browse-url "https://www.gnu.org/gnu/linux-and-gnu.html"))
	     "Browse https://www.gnu.org/gnu/linux-and-gnu.html")
          `("GNU" ,(lambda (_button)
		     (browse-url "https://www.gnu.org/gnu/thegnuproject.html"))
	    "Browse https://www.gnu.org/gnu/thegnuproject.html")))
     " operating system.\n\n"
     :face variable-pitch
     :link ("Emacs Tutorial" ,(lambda (_button) (help-with-tutorial)))
     "\tLearn basic keystroke commands"
     ,(lambda ()
       (let* ((en "TUTORIAL")
	      (tut (or (get-language-info current-language-environment
					  'tutorial)
		       en))
	      (title (with-temp-buffer
		       (insert-file-contents
			(expand-file-name tut tutorial-directory)
			;; We used to read only the first 256 bytes of
			;; the tutorial, but that prevents the coding:
			;; setting, if any, in file-local variables
			;; section to be seen by insert-file-contents,
			;; and results in gibberish when the language
			;; environment's preferred encoding is
			;; different from what the file-local variable
			;; says.  One case in point is Hebrew.
			nil)
		       (search-forward ".")
		       (buffer-substring (point-min) (1- (point))))))
	 ;; If there is a specific tutorial for the current language
	 ;; environment and it is not English, append its title.
	 (if (string= en tut)
	     ""
	   (concat " (" title ")"))))
     "\n"
     :link ("Emacs Guided Tour"
	    ,(lambda (_button)
               (browse-url "https://www.gnu.org/software/emacs/tour/"))
	    "Browse https://www.gnu.org/software/emacs/tour/")
     "\tOverview of Emacs features at gnu.org\n"
     :link ("View Emacs Manual" ,(lambda (_button) (info-emacs-manual)))
     "\tView the Emacs manual using Info\n"
     :link ("Absence of Warranty" ,(lambda (_button) (describe-no-warranty)))
     "\tGNU Emacs comes with "
     :face (variable-pitch (:slant oblique))
     "ABSOLUTELY NO WARRANTY\n"
     :face variable-pitch
     :link ("Copying Conditions" ,(lambda (_button) (describe-copying)))
     "\tConditions for redistributing and changing Emacs\n"
     :link ("Ordering Manuals" ,(lambda (_button) (view-order-manuals)))
     "\tPurchasing printed copies of manuals\n"
     "\n"))
  "A list of texts to show in the middle part of splash screens.
Each element in the list should be a list of strings or pairs
`:face FACE', like `fancy-splash-insert' accepts them.")

(defconst fancy-about-text
  `((:face (variable-pitch font-lock-comment-face)
     "This is "
     :link ("GNU Emacs"
	    ,(lambda (_button) (browse-url "https://www.gnu.org/software/emacs/"))
	    "Browse https://www.gnu.org/software/emacs/")
     ", one component of the "
     :link
     ,(lambda ()
       (if (eq system-type 'gnu/linux)
	   `("GNU/Linux"
	     ,(lambda (_button)
                (browse-url "https://www.gnu.org/gnu/linux-and-gnu.html"))
	     "Browse https://www.gnu.org/gnu/linux-and-gnu.html")
	 `("GNU" ,(lambda (_button) (describe-gnu-project))
	   "Display info on the GNU project.")))
     " operating system.\n"
     :face (variable-pitch font-lock-builtin-face)
     "\n"
     ,(lambda () (emacs-version))
     "\n"
     :face (variable-pitch (:height 0.8))
     ,(lambda () emacs-copyright)
     "\n\n"
     :face variable-pitch
     :link ("Authors"
	    ,(lambda (_button)
	      (view-file (expand-file-name "AUTHORS" data-directory))
	      (goto-char (point-min))))
     "\tMany people have contributed code included in GNU Emacs\n"
     :link ("Contributing"
	    ,(lambda (_button) (info "(emacs)Contributing")))
     "\tHow to report bugs and contribute improvements to Emacs\n"
     "\n"
     :link ("GNU and Freedom" ,(lambda (_button) (describe-gnu-project)))
     "\tWhy we developed GNU Emacs, and the GNU operating system\n"
     :link ("Absence of Warranty" ,(lambda (_button) (describe-no-warranty)))
     "\tGNU Emacs comes with "
     :face (variable-pitch (:slant oblique))
     "ABSOLUTELY NO WARRANTY\n"
     :face variable-pitch
     :link ("Copying Conditions" ,(lambda (_button) (describe-copying)))
     "\tConditions for redistributing and changing Emacs\n"
     :link ("Getting New Versions" ,(lambda (_button) (describe-distribution)))
     "\tHow to obtain the latest version of Emacs\n"
     :link ("Ordering Manuals" ,(lambda (_button) (view-order-manuals)))
     "\tBuying printed manuals from the FSF\n"
     "\n"
     :link ("Emacs Tutorial" ,(lambda (_button) (help-with-tutorial)))
     "\tLearn basic Emacs keystroke commands"
     ,(lambda ()
       (let* ((en "TUTORIAL")
	      (tut (or (get-language-info current-language-environment
					  'tutorial)
		       en))
	      (title (with-temp-buffer
		       (insert-file-contents
			(expand-file-name tut tutorial-directory)
			;; Read the entire file, to make sure any
			;; coding cookies and other local variables
			;; get acted upon.
			nil)
		       (search-forward ".")
		       (buffer-substring (point-min) (1- (point))))))
	 ;; If there is a specific tutorial for the current language
	 ;; environment and it is not English, append its title.
	 (if (string= en tut)
	     ""
	   (concat " (" title ")"))))
     "\n"
     :link ("Emacs Guided Tour"
	    ,(lambda (_button)
               (browse-url "https://www.gnu.org/software/emacs/tour/"))
	    "Browse https://www.gnu.org/software/emacs/tour/")
     "\tSee an overview of Emacs features at gnu.org\n"
     :link ("Emacs Manual" ,(lambda (_button) (info-emacs-manual)))
     "\tDisplay the Emacs manual in Info mode"))
  "A list of texts to show in the middle part of the About screen.
Each element in the list should be a list of strings or pairs
`:face FACE', like `fancy-splash-insert' accepts them.")


(defgroup fancy-splash-screen ()
  ;; FIXME: Do we really need this group with a single custom var?
  "Fancy splash screen when Emacs starts."
  :version "21.1"
  :group 'initialization)

(defcustom fancy-splash-image nil
  "The image to show in the splash screens, or nil for defaults."
  :type '(choice (const :tag "Default" nil)
		 (file :tag "File")))


(defvar splash-screen-keymap
  (let ((map (make-sparse-keymap)))
    (suppress-keymap map)
    (set-keymap-parent map button-buffer-map)
    (define-key map "\C-?" 'scroll-down-command)
    (define-key map [?\S-\ ] 'scroll-down-command)
    (define-key map " " 'scroll-up-command)
    (define-key map "q" 'exit-splash-screen)
    map)
  "Keymap for splash screen buffer.")

;; These are temporary storage areas for the splash screen display.

(defun fancy-splash-insert (&rest args)
  "Insert text into the current buffer, with faces.
Arguments from ARGS should be either strings; functions called
with no args that return a string; pairs `:face FACE', where FACE
is a face specification usable with `put-text-property'; or pairs
`:link LINK' where LINK is a list of arguments to pass to
`insert-button', of the form (LABEL ACTION [HELP-ECHO]), which
specifies the button's label, `action' property and help-echo string.
FACE and LINK can also be functions, which are evaluated to obtain
a face or button specification."
  (let ((current-face nil))
    (while args
      (cond ((eq (car args) :face)
	     (setq args (cdr args) current-face (car args))
	     (if (functionp current-face)
		 (setq current-face (funcall current-face))))
	    ((eq (car args) :link)
	     (setq args (cdr args))
	     (let ((spec (car args)))
	       (if (functionp spec)
		   (setq spec (funcall spec)))
	       (insert-button (car spec)
			      'face (list 'link current-face)
			      'action (cadr spec)
			      'help-echo (concat "mouse-2, RET: "
						 (or (nth 2 spec)
						     "Follow this link"))
			      'follow-link t)))
	    (t (insert (propertize (let ((it (car args)))
				     (if (functionp it)
					 (funcall it)
				       it))
				   'face current-face
				   'help-echo (startup-echo-area-message)))))
      (setq args (cdr args)))))

(declare-function image-size "image.c" (spec &optional pixels frame))

(defun fancy-splash-image-file ()
  (cond ((stringp fancy-splash-image) fancy-splash-image)
	((display-color-p)
	 (cond ((<= (display-planes) 8)
		(if (image-type-available-p 'xpm)
		    "splash.xpm"
		  "splash.pbm"))
	       ((or (image-type-available-p 'svg)
		    (image-type-available-p 'imagemagick))
		"splash.svg")
	       ((image-type-available-p 'png)
		"splash.png")
	       ((image-type-available-p 'xpm)
		"splash.xpm")
	       (t "splash.pbm")))
	(t "splash.pbm")))

(defun fancy-splash-head ()
  "Insert the head part of the splash screen into the current buffer."
  (let* ((image-file (fancy-splash-image-file))
	 (img (create-image image-file))
	 (image-width (and img (car (image-size img))))
	 (window-width (window-width)))
    (when img
      (when (> window-width image-width)
	;; Center the image in the window.
	(insert (propertize " " 'display
			    `(space :align-to (+ center (-0.5 . ,img)))))

	;; Change the color of the XPM version of the splash image
	;; so that it is visible with a dark frame background.
	(when (and (memq 'xpm img)
		   (eq (frame-parameter nil 'background-mode) 'dark))
	  (setq img (append img '(:color-symbols (("#000000" . "gray30"))))))

	;; Insert the image with a help-echo and a link.
	(make-button (prog1 (point) (insert-image img)) (point)
		     'face 'default
		     'help-echo "mouse-2, RET: Browse https://www.gnu.org/"
		     'action (lambda (_button) (browse-url "https://www.gnu.org/"))
		     'follow-link t)
	(insert "\n\n")))))

(defun fancy-startup-tail (&optional concise)
  "Insert the tail part of the splash screen into the current buffer."
  (unless concise
    (fancy-splash-insert
     :face 'variable-pitch
     "\nTo start...     "
     :link `("Open a File"
	     ,(lambda (_button) (call-interactively 'find-file))
	     "Specify a new file's name, to edit the file")
     "     "
     :link `("Open Home Directory"
	     ,(lambda (_button) (dired "~"))
	     "Open your home directory, to operate on its files")
     "     "
     :link `("Customize Startup"
	     ,(lambda (_button) (customize-group 'initialization))
	     "Change initialization settings including this screen")
     "\n"))
  (fancy-splash-insert
   :face 'variable-pitch "To quit a partially entered command, type "
   :face 'default "Control-g"
   :face 'variable-pitch ".\n")
  (fancy-splash-insert :face '(variable-pitch font-lock-builtin-face)
		       "\nThis is "
		       (emacs-version)
		       "\n"
		       :face '(variable-pitch (:height 0.8))
		       emacs-copyright
		       "\n")
  (when auto-save-list-file-prefix
    (let ((dir  (file-name-directory auto-save-list-file-prefix))
	  (name (file-name-nondirectory auto-save-list-file-prefix))
	  files)
      ;; Don't warn if the directory for auto-save-list files does not
      ;; yet exist.
      (and (file-directory-p dir)
	   (setq files (directory-files dir nil (concat "\\`" name) t))
	   (fancy-splash-insert :face '(variable-pitch font-lock-comment-face)
				(if (= (length files) 1)
				    "\nAn auto-save file list was found.  "
				  "\nAuto-save file lists were found.  ")
				"If an Emacs session crashed recently,\ntype "
				:link `("M-x recover-session RET"
					,(lambda (_button)
					   (call-interactively
					    'recover-session)))
				" to recover the files you were editing."))))

  (when concise
    (fancy-splash-insert
     :face 'variable-pitch "\n"
     :link `("Dismiss this startup screen"
	     ,(lambda (_button)
		(when startup-screen-inhibit-startup-screen
		  (customize-set-variable 'inhibit-startup-screen t)
		  (customize-mark-to-save 'inhibit-startup-screen)
		  (custom-save-all))
		(quit-windows-on "*GNU Emacs*" t)))
     "  ")
    (when (or user-init-file custom-file)
      (let ((checked (create-image "checked.xpm"
				   nil nil :ascent 'center))
	    (unchecked (create-image "unchecked.xpm"
				     nil nil :ascent 'center)))
	(insert-button
	 " "
	 :on-glyph checked
	 :off-glyph unchecked
	 'checked nil 'display unchecked 'follow-link t
	 'action (lambda (button)
		   (if (overlay-get button 'checked)
		       (progn (overlay-put button 'checked nil)
			      (overlay-put button 'display
					   (overlay-get button :off-glyph))
			      (setq startup-screen-inhibit-startup-screen
				    nil))
		     (overlay-put button 'checked t)
		     (overlay-put button 'display
				  (overlay-get button :on-glyph))
		     (setq startup-screen-inhibit-startup-screen t)))))
      (fancy-splash-insert :face '(variable-pitch (:height 0.9))
			   " Never show it again."))))

(defun exit-splash-screen ()
  "Stop displaying the splash screen buffer."
  (interactive)
  (quit-window t))

(defun fancy-startup-screen (&optional concise)
  "Display fancy startup screen.
If CONCISE is non-nil, display a concise version of the
splash screen in another window."
  (let ((splash-buffer (get-buffer-create "*GNU Emacs*")))
    (with-current-buffer splash-buffer
      (let ((inhibit-read-only t))
	(erase-buffer)
	(setq default-directory command-line-default-directory)
	(make-local-variable 'startup-screen-inhibit-startup-screen)
	(if pure-space-overflow
	    (insert pure-space-overflow-message))
	(unless concise
	  (fancy-splash-head))
	(dolist (text fancy-startup-text)
	  (apply #'fancy-splash-insert text)
	  (insert "\n"))
	(skip-chars-backward "\n")
	(delete-region (point) (point-max))
	(insert "\n")
	(fancy-startup-tail concise))
      (use-local-map splash-screen-keymap)
      (setq-local browse-url-browser-function 'eww-browse-url)
      (setq tab-width 22
	    buffer-read-only t)
      (set-buffer-modified-p nil)
      (if (and view-read-only (not view-mode))
	  (view-mode-enter nil 'kill-buffer))
      (goto-char (point-min))
      (forward-line (if concise 2 4)))
    (if concise
	(progn
	  (display-buffer splash-buffer)
	  ;; If the splash screen is in a split window, fit it.
	  (let ((window (get-buffer-window splash-buffer t)))
	    (or (null window)
		(eq window (selected-window))
		(eq window (next-window window))
		(fit-window-to-buffer window))))
      (switch-to-buffer splash-buffer))))

(defun fancy-about-screen ()
  "Display fancy About screen."
  (let ((frame (fancy-splash-frame)))
    (save-selected-window
      (select-frame frame)
      (switch-to-buffer "*About GNU Emacs*")
      (setq buffer-undo-list t)
      (let ((inhibit-read-only t))
	(erase-buffer)
	(if pure-space-overflow
	    (insert pure-space-overflow-message))
	(fancy-splash-head)
	(dolist (text fancy-about-text)
	  (apply #'fancy-splash-insert text)
	  (insert "\n"))
	(set-buffer-modified-p nil)
	(goto-char (point-min))
	(force-mode-line-update))
      (use-local-map splash-screen-keymap)
      (setq-local browse-url-browser-function 'eww-browse-url)
      (setq tab-width 22)
      (setq buffer-read-only t)
      (goto-char (point-min))
      (forward-line 3))))

(defun fancy-splash-frame ()
  "Return the frame to use for the fancy splash screen.
Returning non-nil does not mean we should necessarily
use the fancy splash screen, but if we do use it,
we put it on this frame."
  (let (chosen-frame)
    ;; MS-Windows needs this to have a chance to make the initial
    ;; frame visible.
    (if (eq (window-system) 'w32)
	(sit-for 0 t))
    (dolist (frame (append (frame-list) (list (selected-frame))))
      (if (and (frame-visible-p frame)
	       (not (window-minibuffer-p (frame-selected-window frame))))
	  (setq chosen-frame frame)))
    ;; If there are no visible frames yet, try the selected one.
    (or chosen-frame (selected-frame))))

(defun use-fancy-splash-screens-p ()
  "Return t if fancy splash screens should be used."
  (when (and (display-graphic-p)
             (or (and (display-color-p)
		      (image-type-available-p 'xpm))
                 (image-type-available-p 'pbm)))
    (let ((frame (fancy-splash-frame)))
      (when frame
	(let ((img (create-image (fancy-splash-image-file))))
          (when img
            (let ((image-height (cdr (image-size img nil frame)))
	          ;; We test frame-height and not window-height so that,
	          ;; if the frame is split by displaying a warning, that
	          ;; doesn't cause the normal splash screen to be used.
	          ;; We subtract 2 from frame-height to account for the
	          ;; echo area and the mode line.
	          (frame-height (- (frame-height frame) 2)))
	      (> frame-height (+ image-height 19)))))))))

(defun normal-splash-screen (&optional startup concise)
  "Display non-graphic splash screen.
If optional argument STARTUP is non-nil, display the startup screen
after Emacs starts.  If STARTUP is nil, display the About screen.
If CONCISE is non-nil, display a concise version of the
splash screen in another window."
  (let ((splash-buffer (get-buffer-create "*About GNU Emacs*")))
    (with-current-buffer splash-buffer
      (setq buffer-read-only nil)
      (erase-buffer)
      (setq default-directory command-line-default-directory)
      (set (make-local-variable 'tab-width) 8)

      (if pure-space-overflow
	  (insert pure-space-overflow-message))

      ;; The convention for this piece of code is that
      ;; each piece of output starts with one or two newlines
      ;; and does not end with any newlines.
      (insert (if startup "Welcome to GNU Emacs" "This is GNU Emacs"))
      (insert
       (if (eq system-type 'gnu/linux)
	   ", one component of the GNU/Linux operating system.\n"
	 ", a part of the GNU operating system.\n"))

      (if startup
	  (if (display-mouse-p)
	      ;; The user can use the mouse to activate menus
	      ;; so give help in terms of menu items.
	      (normal-mouse-startup-screen)

	    ;; No mouse menus, so give help using kbd commands.
	    (normal-no-mouse-startup-screen))

	(normal-about-screen))

      ;; The rest of the startup screen is the same on all
      ;; kinds of terminals.

      ;; Give information on recovering, if there was a crash.
      (and startup
	   auto-save-list-file-prefix
	   ;; Don't signal an error if the
	   ;; directory for auto-save-list files
	   ;; does not yet exist.
	   (file-directory-p (file-name-directory
			      auto-save-list-file-prefix))
	   (directory-files
	    (file-name-directory auto-save-list-file-prefix)
	    nil
	    (concat "\\`"
		    (regexp-quote (file-name-nondirectory
				   auto-save-list-file-prefix)))
	    t)
	   (insert "\n\nIf an Emacs session crashed recently, "
		   "type M-x recover-session RET\nto recover"
		   " the files you were editing.\n"))

      (use-local-map splash-screen-keymap)

      ;; Display the input that we set up in the buffer.
      (set-buffer-modified-p nil)
      (setq buffer-read-only t)
      (if (and view-read-only (not view-mode))
	  (view-mode-enter nil 'kill-buffer))
      (if startup (rename-buffer "*GNU Emacs*" t))
      (goto-char (point-min)))
    (if concise
	(display-buffer splash-buffer)
      (switch-to-buffer splash-buffer))))

(defun normal-mouse-startup-screen ()
  ;; The user can use the mouse to activate menus
  ;; so give help in terms of menu items.
  (insert "\
To follow a link, click Mouse-1 on it, or move to it and type RET.
To quit a partially entered command, type Control-g.\n")

  (insert "\nImportant Help menu items:\n")
  (insert-button "Emacs Tutorial"
		 'action (lambda (_button) (help-with-tutorial))
		 'follow-link t)
  (insert "\t\tLearn basic Emacs keystroke commands\n")
  (insert-button "Read the Emacs Manual"
		 'action (lambda (_button) (info-emacs-manual))
		 'follow-link t)
  (insert "\tView the Emacs manual using Info\n")
  (insert-button "(Non)Warranty"
		 'action (lambda (_button) (describe-no-warranty))
		 'follow-link t)
  (insert "\t\tGNU Emacs comes with ABSOLUTELY NO WARRANTY\n")
  (insert-button "Copying Conditions"
		 'action (lambda (_button) (describe-copying))
		 'follow-link t)
  (insert "\tConditions for redistributing and changing Emacs\n")
  (insert-button "More Manuals / Ordering Manuals"
		 'action (lambda (_button) (view-order-manuals))
		 'follow-link t)
  (insert "  How to order printed manuals from the FSF\n")

  (insert "\nUseful tasks:\n")
  (insert-button "Visit New File"
		 'action (lambda (_button) (call-interactively 'find-file))
		 'follow-link t)
  (insert (substitute-command-keys
	   "\t\tSpecify a new file's name, to edit the file\n"))
  (insert-button "Open Home Directory"
		 'action (lambda (_button) (dired "~"))
		 'follow-link t)
  (insert "\tOpen your home directory, to operate on its files\n")
  (insert-button "Customize Startup"
		 'action (lambda (_button) (customize-group 'initialization))
		 'follow-link t)
  (insert "\tChange initialization settings including this screen\n")

  (insert "\n" (emacs-version)
	  "\n" emacs-copyright))

(defun normal-no-mouse-startup-screen ()
  "Show a splash screen suitable for displays without mouse support."
  (let* ((c-h-accessible
          ;; If normal-erase-is-backspace is used on a tty, there's
          ;; no way to invoke C-h and you have to use F1 instead.
          (or (not (char-table-p keyboard-translate-table))
              (eq (aref keyboard-translate-table ?\C-h) ?\C-h)))
         (minor-mode-overriding-map-alist
          (cons (cons (not c-h-accessible)
                      ;; If C-h can't be invoked, temporarily disable its
                      ;; binding, so where-is uses alternative bindings.
                      (let ((map (make-sparse-keymap)))
                        (define-key map [?\C-h] 'undefined)
                        map))
                minor-mode-overriding-map-alist)))

    (insert (format "\nGet help\t   %s\n"
                    (let ((where (where-is-internal 'help-command nil t)))
                      (cond
                       ((equal where [?\C-h])
                        "C-h  (Hold down CTRL and press h)")
                       (where (key-description where))
                       (t "M-x help")))))
    (insert-button "Emacs manual"
                   'action (lambda (_button) (info-emacs-manual))
                   'follow-link t)
    (insert (substitute-command-keys"\t   \\[info-emacs-manual]\t"))
    (insert-button "Browse manuals"
                   'action (lambda (_button) (Info-directory))
                   'follow-link t)
    (insert (substitute-command-keys "\t   \\[info]\n"))
    (insert-button "Emacs tutorial"
                   'action (lambda (_button) (help-with-tutorial))
                   'follow-link t)
    (insert (substitute-command-keys
             "\t   \\[help-with-tutorial]\tUndo changes\t   \\[undo]\n"))
    (insert-button "Buy manuals"
                   'action (lambda (_button) (view-order-manuals))
                   'follow-link t)
    (insert (substitute-command-keys
             "\t   \\[view-order-manuals]\tExit Emacs\t   \\[save-buffers-kill-terminal]")))

  ;; Say how to use the menu bar with the keyboard.
  (insert "\n")
  (insert-button "Activate menubar"
		 'action (lambda (_button) (tmm-menubar))
		 'follow-link t)
  (if (and (eq (key-binding "\M-`") 'tmm-menubar)
	   (eq (key-binding [f10]) 'tmm-menubar))
      (insert "   F10  or  ESC `  or   M-`")
    (insert (substitute-command-keys "   \\[tmm-menubar]")))

  ;; Many users seem to have problems with these.
  (insert (substitute-command-keys "
\(`C-' means use the CTRL key.  `M-' means use the Meta (or Alt) key.
If you have no Meta key, you may instead type ESC followed by the character.)"))

  ;; Insert links to useful tasks
  (insert "\nUseful tasks:\n")

  (insert-button "Visit New File"
		 'action (lambda (_button) (call-interactively 'find-file))
		 'follow-link t)
  (insert "\t\t\t")
  (insert-button "Open Home Directory"
		 'action (lambda (_button) (dired "~"))
		 'follow-link t)
  (insert "\n")

  (insert-button "Customize Startup"
		 'action (lambda (_button) (customize-group 'initialization))
		 'follow-link t)
  (insert "\t\t")
  (insert-button "Open *scratch* buffer"
		 'action (lambda (_button) (switch-to-buffer
                                       (startup--get-buffer-create-scratch)))
		 'follow-link t)
  (insert "\n")
  (insert "\n" (emacs-version) "\n" emacs-copyright "\n")
  (insert (substitute-command-keys
	   "
GNU Emacs comes with ABSOLUTELY NO WARRANTY; type \\[describe-no-warranty] for "))
  (insert-button "full details"
		 'action (lambda (_button) (describe-no-warranty))
		 'follow-link t)
  (insert (substitute-command-keys ".
Emacs is Free Software--Free as in Freedom--so you can redistribute copies
of Emacs and modify it; type \\[describe-copying] to see "))
  (insert-button "the conditions"
		 'action (lambda (_button) (describe-copying))
		 'follow-link t)
  (insert (substitute-command-keys".
Type \\[describe-distribution] for information on "))
  (insert-button "getting the latest version"
		 'action (lambda (_button) (describe-distribution))
		 'follow-link t)
  (insert "."))

(defun normal-about-screen ()
  (insert "\n" (emacs-version) "\n" emacs-copyright "\n\n")

  (insert "To follow a link, click Mouse-1 on it, or move to it and type RET.\n\n")

  (insert-button "Authors"
		 'action
		 (lambda (_button)
		   (view-file (expand-file-name "AUTHORS" data-directory))
		   (goto-char (point-min)))
		 'follow-link t)
  (insert "\t\tMany people have contributed code included in GNU Emacs\n")

  (insert-button "Contributing"
		 'action
		 (lambda (_button) (info "(emacs)Contributing"))
		 'follow-link t)
  (insert "\tHow to report bugs and contribute improvements to Emacs\n\n")

  (insert-button "GNU and Freedom"
		 'action (lambda (_button) (describe-gnu-project))
		 'follow-link t)
  (insert "\t\tWhy we developed GNU Emacs and the GNU system\n")

  (insert-button "Absence of Warranty"
		 'action (lambda (_button) (describe-no-warranty))
		 'follow-link t)
  (insert "\tGNU Emacs comes with ABSOLUTELY NO WARRANTY\n")

  (insert-button "Copying Conditions"
		 'action (lambda (_button) (describe-copying))
		 'follow-link t)
  (insert "\tConditions for redistributing and changing Emacs\n")

  (insert-button "Getting New Versions"
		 'action (lambda (_button) (describe-distribution))
		 'follow-link t)
  (insert "\tHow to get the latest version of GNU Emacs\n")

  (insert-button "More Manuals / Ordering Manuals"
		 'action (lambda (_button) (view-order-manuals))
		 'follow-link t)
  (insert "\tBuying printed manuals from the FSF\n"))

(defun startup-echo-area-message ()
  (if (daemonp)
      "Starting Emacs daemon."
    (substitute-command-keys
     "For information about GNU Emacs and the GNU system, type \
\\[about-emacs].")))

(defun display-startup-echo-area-message ()
  (let ((resize-mini-windows t))
    (or noninteractive                  ;(input-pending-p) init-file-had-error
	;; t if the init file says to inhibit the echo area startup message.
	(and inhibit-startup-echo-area-message
	     user-init-file
	     (or (and (get 'inhibit-startup-echo-area-message 'saved-value)
		      (equal inhibit-startup-echo-area-message
			     (if (equal init-file-user "")
				 (user-login-name)
			       init-file-user)))
		 ;; Wasn't set with custom; see if .emacs has a setq.
                 (condition-case nil
                     (with-temp-buffer
                       (insert-file-contents user-init-file)
                       (re-search-forward
                        (concat
                         "([ \t\n]*setq[ \t\n]+"
                         "inhibit-startup-echo-area-message[ \t\n]+"
                         (regexp-quote
                          (prin1-to-string
                           (if (equal init-file-user "")
                               (user-login-name)
                             init-file-user)))
                         "[ \t\n]*)")
                        nil t))
                   (error nil))))
	(message "%s" (startup-echo-area-message)))))

(defun display-startup-screen (&optional concise)
  "Display startup screen according to display.
A fancy display is used on graphic displays, normal otherwise.

If CONCISE is non-nil, display a concise version of the startup
screen."
  ;; Prevent recursive calls from server-process-filter.
  (if (not (get-buffer "*GNU Emacs*"))
      (if (use-fancy-splash-screens-p)
      	  (fancy-startup-screen concise)
      	(normal-splash-screen t concise))))

(defun display-about-screen ()
  "Display the *About GNU Emacs* buffer.
A fancy display is used on graphic displays, normal otherwise."
  (interactive)
  (if (use-fancy-splash-screens-p)
      (fancy-about-screen)
    (normal-splash-screen nil)))

(defalias 'about-emacs 'display-about-screen)
(defalias 'display-splash-screen 'display-startup-screen)

(defun startup--get-buffer-create-scratch ()
  (or (get-buffer "*scratch*")
      (with-current-buffer (get-buffer-create "*scratch*")
        (set-buffer-major-mode (current-buffer))
        (current-buffer))))

(defun command-line-1 (args-left)
  "A subroutine of `command-line'."
  (display-startup-echo-area-message)
  (when (and pure-space-overflow
	     (not noninteractive)
             ;; If we were dumped with pdumper, we don't care about
             ;; pure-space overflow.
             (or (not (fboundp 'pdumper-stats))
                 (null (pdumper-stats))))
    (display-warning
     'initialization
     "Building Emacs overflowed pure space.\
  (See the node Pure Storage in the Lisp manual for details.)"
     :warning))

  ;; `displayable-buffers' is a list of buffers that may be displayed,
  ;; which includes files parsed from the command line arguments and
  ;; `initial-buffer-choice'.  All of the display logic happens at the
  ;; end of this `let'.  As files as processed from the command line
  ;; arguments, their buffers are prepended to `displayable-buffers'.
  ;; In order for options like "--eval" to work with the "--file" arg,
  ;; the file buffers are set as the current buffer as they are seen
  ;; on the command line (so "emacs --batch --file a --file b
  ;; --eval='(message "%s" (buffer-name))'" will print "b"), but this
  ;; does not affect the final displayed state of the buffers.
  (let ((displayable-buffers nil))
    ;; This `let' processes the command line arguments.
    (let ((command-line-args-left args-left))
      (when command-line-args-left
        ;; We have command args; process them.
        (let* ((dir command-line-default-directory)
               tem
               ;; This approach loses for "-batch -L DIR --eval "(require foo)",
               ;; if foo is intended to be found in DIR.
               ;;
               ;; The directories listed in --directory/-L options will *appear*
               ;; at the front of `load-path' in the order they appear on the
               ;; command-line.  We cannot do this by *placing* them at the front
               ;; in the order they appear, so we need this variable to hold them,
               ;; temporarily.
               ;;
               ;; To DTRT we keep track of the splice point and modify `load-path'
               ;; straight away upon any --directory/-L option.
               splice
               just-files ;; t if this follows the magic -- option.
               ;; This includes our standard options' long versions
               ;; and long versions of what's on command-switch-alist.
               (longopts
                (append '("--funcall" "--load" "--insert" "--kill"
                          "--directory" "--eval" "--execute" "--no-splash"
                          "--find-file" "--visit" "--file" "--no-desktop")
                        (mapcar (lambda (elt) (concat "-" (car elt)))
                                command-switch-alist)))
               (line 0)
               (column 0)
               ;; `process-file-arg' opens a file buffer for `name',
               ;; sets that buffer as the current buffer without
               ;; displaying it, adds the buffer to
               ;; `displayable-buffers', and puts the point at
               ;; `line':`column'.  `line' and `column' are both reset
               ;; to zero when `process-file-arg' returns.
               (process-file-arg
                (lambda (name)
		  ;; This can only happen if PWD is deleted.
		  (if (not (or dir (file-name-absolute-p name)))
		      (message "Ignoring relative file name (%s) due to \
nil default-directory" name)
		    (let* ((file (expand-file-name
				  (command-line-normalize-file-name name)
				  dir))
			   (buf (find-file-noselect file)))
		      (setq displayable-buffers (cons buf displayable-buffers))
                      ;; Set the file buffer to the current buffer so
                      ;; that it will be used with "--eval" and
                      ;; similar options.
                      (set-buffer buf)
                      ;; Put the point at `line':`column' in the file
                      ;; buffer, and reset `line' and `column' to 0.
                      (unless (zerop line)
                        (goto-char (point-min))
                        (forward-line (1- line)))
                      (setq line 0)
                      (unless (< column 1)
                        (move-to-column (1- column)))
                      (setq column 0))))))

          ;; Add the long X options to longopts.
          (dolist (tem command-line-x-option-alist)
            (if (string-match "^--" (car tem))
                (push (car tem) longopts)))

          ;; Add the long NS options to longopts.
          (dolist (tem command-line-ns-option-alist)
            (if (string-match "^--" (car tem))
                (push (list (car tem)) longopts)))

          ;; Loop, processing options.
          (while command-line-args-left
            (let* ((argi (car command-line-args-left))
                   (orig-argi argi)
                   argval completion)
              (setq command-line-args-left (cdr command-line-args-left))

              ;; Do preliminary decoding of the option.
              (if just-files
                  ;; After --, don't look for options; treat all args as files.
                  (setq argi "")
                ;; Convert long options to ordinary options
                ;; and separate out an attached option argument into argval.
                (when (string-match "\\`\\(--[^=]*\\)=" argi)
                  (setq argval (substring argi (match-end 0))
                        argi (match-string 1 argi)))
                (when (string-match "\\`--?[^-]" orig-argi)
                  (setq completion (try-completion argi longopts))
                  (if (eq completion t)
                      (setq argi (substring argi 1))
                    (if (stringp completion)
                        (let ((elt (member completion longopts)))
                          (or elt
                              (error "Option `%s' is ambiguous" argi))
                          (setq argi (substring (car elt) 1)))
                      (setq argval nil
                            argi orig-argi)))))

              ;; Execute the option.
              (cond ((setq tem (assoc argi command-switch-alist))
                     (if argval
                         (let ((command-line-args-left
                                (cons argval command-line-args-left)))
                           (funcall (cdr tem) argi))
                       (funcall (cdr tem) argi)))

                    ((equal argi "-no-splash")
                     (setq inhibit-startup-screen t))

                    ((member argi '("-f"	; what the manual claims
                                    "-funcall"
                                    "-e"))  ; what the source used to say
                     (setq inhibit-startup-screen t)
                     (setq tem (intern (or argval (pop command-line-args-left))))
                     (if (commandp tem)
                         (command-execute tem)
                       (funcall tem)))

                    ((member argi '("-eval" "-execute"))
                     (setq inhibit-startup-screen t)
                     (let* ((str-expr (or argval (pop command-line-args-left)))
                            (read-data (read-from-string str-expr))
                            (expr (car read-data))
                            (end (cdr read-data)))
                       ;; Allow same trailing chars as minibuf.c's
                       ;; `string_to_object'.
                       (unless (string-match-p "[\s\t\n]*\\'" str-expr end)
                         (error "Trailing garbage following expression: %s"
                                (substring str-expr end)))
                       (eval expr t)))

                    ((member argi '("-L" "-directory"))
                     ;; -L :/foo adds /foo to the _end_ of load-path.
                     (let (append)
                       (if (string-match-p
                            (format "\\`%s" path-separator)
                            (setq tem (or argval (pop command-line-args-left))))
                           (setq tem (substring tem 1)
                                 append t))
                       (setq tem (expand-file-name
                                  (command-line-normalize-file-name tem)))
                       (cond (append (setq load-path
                                           (append load-path (list tem)))
                                     (if splice (setq splice load-path)))
                             (splice (setcdr splice (cons tem (cdr splice)))
                                     (setq splice (cdr splice)))
                             (t (setq load-path (cons tem load-path)
                                      splice load-path)))))

                    ((member argi '("-l" "-load"))
                     (let* ((file (command-line-normalize-file-name
                                   (or argval (pop command-line-args-left))))
                            ;; Take file from default dir if it exists there;
                            ;; otherwise let `load' search for it.
                            (file-ex (expand-file-name file)))
                       (when (file-regular-p file-ex)
                         (setq file file-ex))
                       (load file nil t)))

                    ;; This is used to handle -script.  It's not clear
                    ;; we need to document it (it is totally internal).
                    ((member argi '("-scriptload"))
                     (let* ((file (command-line-normalize-file-name
                                   (or argval (pop command-line-args-left))))
                            ;; Take file from default dir.
                            (file-ex (expand-file-name file)))
                       (load file-ex nil t t)))

                    ((equal argi "-insert")
                     (setq inhibit-startup-screen t)
                     (setq tem (or argval (pop command-line-args-left)))
                     (or (stringp tem)
                         (error "File name omitted from `-insert' option"))
                     (insert-file-contents (command-line-normalize-file-name tem)))

                    ((equal argi "-kill")
                     (kill-emacs t))

                    ;; This is for when they use --no-desktop with -q, or
                    ;; don't load Desktop in their .emacs.  If desktop.el
                    ;; _is_ loaded, it will handle this switch, and we
                    ;; won't see it by the time we get here.
                    ((equal argi "-no-desktop")
                     (message "\"--no-desktop\" ignored because the Desktop package is not loaded"))

                    ((string-match "^\\+[0-9]+\\'" argi)
                     (setq line (string-to-number argi)))

                    ((string-match "^\\+\\([0-9]+\\):\\([0-9]+\\)\\'" argi)
                     (setq line (string-to-number (match-string 1 argi))
                           column (string-to-number (match-string 2 argi))))

                    ((setq tem (assoc orig-argi command-line-x-option-alist))
                     ;; Ignore X-windows options and their args if not using X.
                     (setq command-line-args-left
                           (nthcdr (nth 1 tem) command-line-args-left)))

                    ((setq tem (assoc orig-argi command-line-ns-option-alist))
                     ;; Ignore NS-windows options and their args if not using NS.
                     (setq command-line-args-left
                           (nthcdr (nth 1 tem) command-line-args-left)))

                    ((member argi '("-find-file" "-file" "-visit"))
                     (setq inhibit-startup-screen t)
                     ;; An explicit option to specify visiting a file.
                     (setq tem (or argval (pop command-line-args-left)))
                     (unless (stringp tem)
                       (error "File name omitted from `%s' option" argi))
                     (funcall process-file-arg tem))

                    ;; These command lines now have no effect.
                    ((string-match "\\`--?\\(no-\\)?\\(uni\\|multi\\)byte$" argi)
                     (display-warning 'initialization
                                      (format "Ignoring obsolete arg %s" argi)))

                    ((equal argi "--")
                     (setq just-files t))
                    (t
                     ;; We have almost exhausted our options. See if the
                     ;; user has made any other command-line options available
                     (let ((hooks command-line-functions)
                           (did-hook nil))
                       (while (and hooks
                                   (not (setq did-hook (funcall (car hooks)))))
                         (setq hooks (cdr hooks)))
                       (unless did-hook
                         ;; Presume that the argument is a file name.
                         (if (string-match "\\`-" argi)
                             (error "Unknown option `%s'" argi))
                         ;; FIXME: Why do we only inhibit the startup
                         ;; screen for -nw?
                         (unless initial-window-system
                           (setq inhibit-startup-screen t))
                         (funcall process-file-arg orig-argi)))))

              ;; In unusual circumstances, the execution of Lisp code due
              ;; to command-line options can cause the last visible frame
              ;; to be deleted.  In this case, kill emacs to avoid an
              ;; abort later.
              (unless (frame-live-p (selected-frame)) (kill-emacs nil)))))))

    (when (eq initial-buffer-choice t)
      ;; When `initial-buffer-choice' equals t make sure that *scratch*
      ;; exists.
      (startup--get-buffer-create-scratch))

    ;; If *scratch* exists and is empty, insert initial-scratch-message.
    ;; Do this before switching to *scratch* below to handle bug#9605.
    (and initial-scratch-message
	 (get-buffer "*scratch*")
	 (with-current-buffer "*scratch*"
	   (when (zerop (buffer-size))
	     (insert (substitute-command-keys initial-scratch-message))
	     (set-buffer-modified-p nil))))

    ;; Prepend `initial-buffer-choice' to `displayable-buffers'. If
    ;; the buffer is already a member of that list then shift the
    ;; buffer to the head of the list. The shift behavior is intended
    ;; to prevent the same buffer being displayed in two windows when
    ;; an `initial-buffer-choice' function happens to return the head
    ;; of `displayable-buffers'.
    (when initial-buffer-choice
      (let ((buf
             (cond ((stringp initial-buffer-choice)
		    (find-file-noselect initial-buffer-choice))
		   ((functionp initial-buffer-choice)
		    (funcall initial-buffer-choice))
                   ((eq initial-buffer-choice t)
                    (startup--get-buffer-create-scratch))
                   (t
                    (error "`initial-buffer-choice' must be a string, a function, or t")))))
        (unless (buffer-live-p buf)
          (error "Value returned by `initial-buffer-choice' is not a live buffer: %S" buf))
        (setq displayable-buffers (cons buf (delq buf displayable-buffers)))))

    ;; Display the first two buffers in `displayable-buffers'.  If
    ;; `initial-buffer-choice' is non-nil, its buffer will be the
    ;; first buffer in `displayable-buffers'.  The first buffer will
    ;; be focused.
    (let ((displayable-buffers-len (length displayable-buffers))
          ;; `nondisplayed-buffers-p' is true if there exist buffers
          ;; in `displayable-buffers' that were not displayed to the
          ;; user.
          (nondisplayed-buffers-p nil))
      (when (> displayable-buffers-len 0)
        (switch-to-buffer (car displayable-buffers)))
      (when (> displayable-buffers-len 1)
        (switch-to-buffer-other-window (car (cdr displayable-buffers)))
        ;; Focus on the first buffer.
        (other-window -1))
      (when (> displayable-buffers-len 2)
        (setq nondisplayed-buffers-p t))

      (if (or inhibit-startup-screen
              initial-buffer-choice
              noninteractive
              (daemonp)
              inhibit-x-resources)

          ;; Not displaying a startup screen.  Display *Buffer List* if
          ;; there exist buffers that were not displayed.
          (when (and nondisplayed-buffers-p
                     (not noninteractive)
                     (not inhibit-startup-buffer-menu))
            (list-buffers))

        ;; Display a startup screen, after some preparations.

        ;; If there are no switches to process, we might as well
        ;; run this hook now, and there may be some need to do it
        ;; before doing any output.
        (run-hooks 'emacs-startup-hook 'term-setup-hook)

        ;; It's important to notice the user settings before we
        ;; display the startup message; otherwise, the settings
        ;; won't take effect until the user gives the first
        ;; keystroke, and that's distracting.
        (when (fboundp 'frame-notice-user-settings)
          (frame-notice-user-settings))

        ;; If there are no switches to process, we might as well
        ;; run this hook now, and there may be some need to do it
        ;; before doing any output.
        (run-hooks 'window-setup-hook)

        (setq inhibit-startup-hooks t)

        ;; ;; Do this now to avoid an annoying delay if the user
        ;; ;; clicks the menu bar during the sit-for.
        ;; (when (display-popup-menus-p)
        ;; 	(precompute-menubar-bindings))
        ;; (with-no-warnings
        ;; 	(setq menubar-bindings-done t))

        (display-startup-screen (> displayable-buffers-len 0))))))

(defun command-line-normalize-file-name (file)
  "Collapse multiple slashes to one, to handle non-Emacs file names."
  (save-match-data
    ;; Use arg 1 so that we don't collapse // at the start of the file name.
    ;; That is significant on some systems.
    ;; However, /// at the beginning is supposed to mean just /, not //.
    (if (string-match
	 (if (memq system-type '(ms-dos windows-nt))
	     "^\\([\\/][\\/][\\/]\\)+"
	   "^///+")
	 file)
	(setq file (replace-match "/" t t file)))
    (if (memq system-type '(ms-dos windows-nt))
	(while (string-match "\\([\\/][\\/]\\)+" file 1)
	  (setq file (replace-match "/" t t file)))
      (while (string-match "//+" file 1)
	(setq file (replace-match "/" t t file))))
    file))

;;; startup.el ends here<|MERGE_RESOLUTION|>--- conflicted
+++ resolved
@@ -501,29 +501,10 @@
 ;; USER-NAME is nil or "", use the current user.  Prefer the XDG
 ;; location only if the .emacs.d location does not exist.
 (defun startup--xdg-or-homedot (xdg-dir user-name)
-<<<<<<< HEAD
-  (if (file-exists-p xdg-dir)
-      xdg-dir
-    (let ((emacs-d-dir (concat "~" user-name
-			       (if (eq system-type 'ms-dos)
-				   "/_emacs2.d/"
-				 "/.emacs2.d/"))))
-      (if (or (file-exists-p emacs-d-dir)
-	      (if (eq system-type 'windows-nt)
-                  (if (file-directory-p (concat "~" user-name))
-                      (directory-files (concat "~" user-name) nil
-                                       "\\`[._]emacs\\(\\.elc?\\)?\\'"))
-		(file-exists-p (concat "~" init-file-user
-				       (if (eq system-type 'ms-dos)
-					   "/_emacs"
-					 "/.emacs")))))
-	  emacs-d-dir
-	xdg-dir))))
-=======
   (let ((emacs-d-dir (concat "~" user-name
                              (if (eq system-type 'ms-dos)
                                  "/_emacs.d/"
-                               "/.emacs.d/"))))
+                               "/.emacs2.d/"))))
     (cond
      ((or (file-exists-p emacs-d-dir)
           (if (eq system-type 'windows-nt)
@@ -538,7 +519,6 @@
      ((file-exists-p xdg-dir)
       xdg-dir)
      (t emacs-d-dir))))
->>>>>>> 5c5eb979
 
 (defun normal-top-level ()
   "Emacs calls this function when it first starts up.
