;;; ede/speedbar.el --- Speedbar viewing of EDE projects

<<<<<<< HEAD
;; Copyright (C) 1998, 1999, 2000, 2001, 2003, 2005, 2007, 2008,
;;   2009, 2010  Free Software Foundation, Inc.
=======
;;; Copyright (C) 1998, 1999, 2000, 2001, 2003, 2005, 2007, 2008, 2009, 2010, 2011
;;; Free Software Foundation, Inc.
>>>>>>> fb724e55

;; Author: Eric M. Ludlam <zappo@gnu.org>
;; Keywords: project, make, tags

;; This file is part of GNU Emacs.

;; GNU Emacs is free software: you can redistribute it and/or modify
;; it under the terms of the GNU General Public License as published by
;; the Free Software Foundation, either version 3 of the License, or
;; (at your option) any later version.

;; GNU Emacs is distributed in the hope that it will be useful,
;; but WITHOUT ANY WARRANTY; without even the implied warranty of
;; MERCHANTABILITY or FITNESS FOR A PARTICULAR PURPOSE.  See the
;; GNU General Public License for more details.

;; You should have received a copy of the GNU General Public License
;; along with GNU Emacs.  If not, see <http://www.gnu.org/licenses/>.

;;; Commentary:
;;
;; Display a project's hierarchy in speedbar.
;;

;;; Code:

(eval-when-compile (require 'cl))
(require 'speedbar)
(require 'eieio-speedbar)
(require 'ede)

;;; Speedbar support mode
;;
(defvar ede-speedbar-key-map nil
  "A Generic object based speedbar display keymap.")

(defun ede-speedbar-make-map ()
  "Make the generic object based speedbar keymap."
  (setq ede-speedbar-key-map (speedbar-make-specialized-keymap))

  ;; General viewing things
  (define-key ede-speedbar-key-map "\C-m" 'speedbar-edit-line)
  (define-key ede-speedbar-key-map "+" 'speedbar-expand-line)
  (define-key ede-speedbar-key-map "=" 'speedbar-expand-line)
  (define-key ede-speedbar-key-map "-" 'speedbar-contract-line)
  (define-key ede-speedbar-key-map " " 'speedbar-toggle-line-expansion)

  ;; Some object based things
  (define-key ede-speedbar-key-map "C" 'eieio-speedbar-customize-line)

  ;; Some project based things
  (define-key ede-speedbar-key-map "R" 'ede-speedbar-remove-file-from-target)
  (define-key ede-speedbar-key-map "b" 'ede-speedbar-compile-line)
  (define-key ede-speedbar-key-map "B" 'ede-speedbar-compile-project)
  (define-key ede-speedbar-key-map "D" 'ede-speedbar-make-distribution)
  (define-key ede-speedbar-key-map "E" 'ede-speedbar-edit-projectfile)
  )

(defvar ede-speedbar-menu
  '([ "Compile" ede-speedbar-compile-line t]
    [ "Compile Project" ede-speedbar-compile-project
      (ede-project-child-p (speedbar-line-token)) ]
    "---"
    [ "Edit File/Tag" speedbar-edit-line
      (not (eieio-object-p (speedbar-line-token)))]
    [ "Expand" speedbar-expand-line
      (save-excursion (beginning-of-line)
		      (looking-at "[0-9]+: *.\\+. "))]
    [ "Contract" speedbar-contract-line
      (save-excursion (beginning-of-line)
		      (looking-at "[0-9]+: *.-. "))]
    "---"
    [ "Remove File from Target" ede-speedbar-remove-file-from-target
      (stringp (speedbar-line-token)) ]
    [ "Customize Project/Target" eieio-speedbar-customize-line
      (eieio-object-p (speedbar-line-token)) ]
    [ "Edit Project File" ede-speedbar-edit-projectfile t]
    [ "Make Distribution" ede-speedbar-make-distribution
      (ede-project-child-p (speedbar-line-token)) ]
    )
  "Menu part in easymenu format used in speedbar while browsing objects.")

(eieio-speedbar-create 'ede-speedbar-make-map
		       'ede-speedbar-key-map
		       'ede-speedbar-menu
		       "Project"
		       'ede-speedbar-toplevel-buttons)


(defun ede-speedbar ()
  "EDE development environment project browser for speedbar."
  (interactive)
  (speedbar-frame-mode 1)
  (speedbar-change-initial-expansion-list "Project")
  (speedbar-get-focus)
  )

(defun ede-speedbar-toplevel-buttons (dir)
  "Return a list of objects to display in speedbar.
Argument DIR is the directory from which to derive the list of objects."
  ede-projects
  )

;;; Some special commands useful in EDE
;;
(defun ede-speedbar-remove-file-from-target ()
  "Remove the file at point from its target."
  (interactive)
  (if (stringp (speedbar-line-token))
      (progn
	(speedbar-edit-line)
	(ede-remove-file))))

(defun ede-speedbar-compile-line ()
  "Compile/Build the project or target on this line."
  (interactive)
  (let ((obj (eieio-speedbar-find-nearest-object)))
    (if (not (eieio-object-p obj))
	nil
      (cond ((obj-of-class-p obj ede-project)
	     (project-compile-project obj))
	    ((obj-of-class-p obj ede-target)
	     (project-compile-target obj))
	    (t (error "Error in speedbar structure"))))))

(defun ede-speedbar-get-top-project-for-line ()
  "Return a project object for this line."
  (interactive)
  (let ((obj (eieio-speedbar-find-nearest-object)))
    (if (not (eieio-object-p obj))
	(error "Error in speedbar or ede structure")
      (if (obj-of-class-p obj ede-target)
	  (setq obj (ede-target-parent obj)))
      (if (obj-of-class-p obj ede-project)
	  obj
	(error "Error in speedbar or ede structure")))))

(defun ede-speedbar-compile-project ()
  "Compile/Build the project which owns this line."
  (interactive)
  (project-compile-project (ede-speedbar-get-top-project-for-line)))

(defun ede-speedbar-compile-file-project ()
  "Compile/Build the target which the current file belongs to."
  (interactive)
  (let* ((file (speedbar-line-file))
	 (buf (find-file-noselect file))
	 (bwin (get-buffer-window buf 0)))
    (if bwin
	(progn
	  (select-window bwin)
	  (raise-frame (window-frame bwin)))
      (dframe-select-attached-frame speedbar-frame)
      (set-buffer buf)
      (ede-compile-target))))

(defun ede-speedbar-make-distribution ()
  "Edit the project file based on this line."
  (interactive)
  (project-make-dist (ede-speedbar-get-top-project-for-line)))

(defun ede-speedbar-edit-projectfile ()
  "Edit the project file based on this line."
  (interactive)
  (project-edit-file-target (ede-speedbar-get-top-project-for-line)))

;;; Speedbar Project Methods
;;
(defun ede-find-nearest-file-line ()
  "Go backwards until we find a file."
  (save-excursion
    (beginning-of-line)
    (looking-at "^\\([0-9]+\\):")
    (let ((depth (string-to-number (match-string 1))))
      (while (not (re-search-forward "[]] [^ ]" (point-at-eol) t))
	(re-search-backward (format "^%d:" (1- depth)))
	(setq depth (1- depth)))
      (speedbar-line-token))))

(defmethod eieio-speedbar-derive-line-path ((obj ede-project) &optional depth)
  "Return the path to OBJ.
Optional DEPTH is the depth we start at."
  (file-name-directory (oref obj file))
  )

(defmethod eieio-speedbar-derive-line-path ((obj ede-target) &optional depth)
  "Return the path to OBJ.
Optional DEPTH is the depth we start at."
  (let ((proj (ede-target-parent obj)))
    ;; Check the type of line we are currently on.
    ;; If we are on a child, we need a file name too.
    (save-excursion
      (let ((lt (speedbar-line-token)))
	(if (or (eieio-object-p lt) (stringp lt))
	    (eieio-speedbar-derive-line-path proj)
	  ;; a child element is a token.  Do some work to get a filename too.
	  (concat (eieio-speedbar-derive-line-path proj)
		  (ede-find-nearest-file-line)))))))

(defmethod eieio-speedbar-description ((obj ede-project))
  "Provide a speedbar description for OBJ."
  (ede-description obj))

(defmethod eieio-speedbar-description ((obj ede-target))
  "Provide a speedbar description for OBJ."
  (ede-description obj))

(defmethod eieio-speedbar-child-description ((obj ede-target))
  "Provide a speedbar description for a plain-child of OBJ.
A plain child is a child element which is not an EIEIO object."
  (or (speedbar-item-info-file-helper)
      (speedbar-item-info-tag-helper)))

(defmethod eieio-speedbar-object-buttonname ((object ede-project))
  "Return a string to use as a speedbar button for OBJECT."
  (if (ede-parent-project object)
      (ede-name object)
    (concat (ede-name object) " " (oref object version))))

(defmethod eieio-speedbar-object-buttonname ((object ede-target))
  "Return a string to use as a speedbar button for OBJECT."
  (ede-name object))

(defmethod eieio-speedbar-object-children ((this ede-project))
  "Return the list of speedbar display children for THIS."
  (condition-case nil
      (with-slots (subproj targets) this
	(append subproj targets))
    (error nil)))

(defmethod eieio-speedbar-object-children ((this ede-target))
  "Return the list of speedbar display children for THIS."
  (oref this source))

(defmethod eieio-speedbar-child-make-tag-lines ((this ede-target) depth)
  "Create a speedbar tag line for a child of THIS.
It has depth DEPTH."
  (with-slots (source) this
    (mapcar (lambda (car)
 	      (speedbar-make-tag-line 'bracket ?+
 				      'speedbar-tag-file
				      car
 				      car
 				      'ede-file-find
 				      car
 				      'speedbar-file-face depth))
	    source)))

;;; Generic file management for TARGETS
;;
(defun ede-file-find (text token indent)
  "Find the file TEXT at path TOKEN.
INDENT is the current indentation level."
  (speedbar-find-file-in-frame
   (expand-file-name token (speedbar-line-directory indent)))
  (speedbar-maybee-jump-to-attached-frame))

(defun ede-create-tag-buttons (filename indent)
  "Create the tag buttons associated with FILENAME at INDENT."
  (let* ((lst (speedbar-fetch-dynamic-tags filename)))
    ;; if no list, then remove expando button
    (if (not lst)
	(speedbar-change-expand-button-char ??)
      (speedbar-with-writable
	;; We must do 1- because indent was already incremented.
	(speedbar-insert-generic-list (1- indent)
				      lst
				      'ede-tag-expand
				      'ede-tag-find)))))

(defun ede-tag-expand (text token indent)
  "Expand a tag sublist.  Imenu will return sub-lists of specialized tag types.
Etags does not support this feature.  TEXT will be the button
string.  TOKEN will be the list, and INDENT is the current indentation
level."
  (cond ((string-match "+" text)	;we have to expand this file
	 (speedbar-change-expand-button-char ?-)
	 (speedbar-with-writable
	   (save-excursion
	     (end-of-line) (forward-char 1)
	     (speedbar-insert-generic-list indent token
					   'ede-tag-expand
					   'ede-tag-find))))
	((string-match "-" text)	;we have to contract this node
	 (speedbar-change-expand-button-char ?+)
	 (speedbar-delete-subblock indent))
	(t (error "Ooops...  not sure what to do")))
  (speedbar-center-buffer-smartly))

(defun ede-tag-find (text token indent)
  "For the tag TEXT in a file TOKEN, goto that position.
INDENT is the current indentation level."
  (let ((file (ede-find-nearest-file-line)))
    (speedbar-find-file-in-frame file)
    (save-excursion (speedbar-stealthy-updates))
    ;; Reset the timer with a new timeout when cliking a file
    ;; in case the user was navigating directories, we can cancel
    ;; that other timer.
;    (speedbar-set-timer speedbar-update-speed)
    (goto-char token)
    (run-hooks 'speedbar-visiting-tag-hook)
    ;;(recenter)
    (speedbar-maybee-jump-to-attached-frame)
    ))

;;; EDE and the speedbar FILE display
;;
;; This will add a couple keybindings and menu items into the
;; FILE display for speedbar.

(defvar ede-speedbar-file-menu-additions
  '("----"
    ["Create EDE Target" ede-new-target (ede-current-project) ]
    ["Add to project" ede-speedbar-file-add-to-project (ede-current-project) ]
    ["Compile project" ede-speedbar-compile-project (ede-current-project) ]
    ["Compile file target" ede-speedbar-compile-file-target (ede-current-project) ]
    ["Make distribution" ede-make-dist (ede-current-project) ]
    )
  "Set of menu items to splice into the speedbar menu.")

(defvar ede-speedbar-file-keymap
  (let ((km (make-sparse-keymap)))
    (define-key km "a" 'ede-speedbar-file-add-to-project)
    (define-key km "t" 'ede-new-target)
    (define-key km "s" 'ede-speedbar)
    (define-key km "C" 'ede-speedbar-compile-project)
    (define-key km "c" 'ede-speedbar-compile-file-target)
    (define-key km "d" 'ede-make-dist)
    km)
  "Keymap spliced into the speedbar keymap.")

;;;###autoload
(defun ede-speedbar-file-setup ()
  "Setup some keybindings in the Speedbar File display."
  (setq speedbar-easymenu-definition-special
	(append speedbar-easymenu-definition-special
		ede-speedbar-file-menu-additions
		))
  (define-key speedbar-file-key-map "." ede-speedbar-file-keymap)
  ;; Finally, if the FILES mode is loaded, force a refresh
  ;; of the menus and such.
  (when (and (string= speedbar-initial-expansion-list-name "files")
	     (buffer-live-p speedbar-buffer)
	     )
    (speedbar-change-initial-expansion-list "files")))

(provide 'ede/speedbar)

;; Local variables:
;; generated-autoload-file: "loaddefs.el"
;; generated-autoload-load-name: "ede/speedbar"
;; End:

;;; ede/speedbar.el ends here<|MERGE_RESOLUTION|>--- conflicted
+++ resolved
@@ -1,12 +1,7 @@
 ;;; ede/speedbar.el --- Speedbar viewing of EDE projects
 
-<<<<<<< HEAD
-;; Copyright (C) 1998, 1999, 2000, 2001, 2003, 2005, 2007, 2008,
-;;   2009, 2010  Free Software Foundation, Inc.
-=======
-;;; Copyright (C) 1998, 1999, 2000, 2001, 2003, 2005, 2007, 2008, 2009, 2010, 2011
-;;; Free Software Foundation, Inc.
->>>>>>> fb724e55
+;; Copyright (C) 1998, 1999, 2000, 2001, 2003, 2005, 2007, 2008, 2009, 2010, 2011
+;; Free Software Foundation, Inc.
 
 ;; Author: Eric M. Ludlam <zappo@gnu.org>
 ;; Keywords: project, make, tags
