--- conflicted
+++ resolved
@@ -1,4 +1,3 @@
-<<<<<<< HEAD
 2011-12-27  Ted Phelps  <phelps@gnusto.com>
 	Postpone junk processing (closes SF #2945712). Patch submitted by
 	Ted Phelps and refined by Bill Wohler.
@@ -34,9 +33,8 @@
 	characters.
 	* mh-search.el (mh-index-execute-commands): Handle blacklisted and
 	whitelisted messages.
-=======
+
 2011-12-27  Jeffrey C Honig  <jch@honig.net>
-
 	* mh-e.el (mh-invisible-header-fields-internal): Added:
 	Bounces-To:, Bounces_to:, X-ACL-Warn:, X-BFI:, X-BPS1:, X-BPS2:,
 	X-Campaign-Id:, X-Campaign:, X-Cloudmark-SP-, X-Destination-ID:,
@@ -48,7 +46,6 @@
 	X-VirtualServerGroup:, X-XPT-XSL-Name:, X-Y-GMX-Trusted:,
 	X-XWALL-, X-ZixNet:. Changed X-Habeas-SWE- to X-Habeas-. Updated
 	the comment. (addresses SF #1916032).
->>>>>>> a17ce60d
 
 2011-12-27  Bill Wohler  <wohler@newt.com>
 
