--- conflicted
+++ resolved
@@ -370,23 +370,15 @@
 @cindex comparing numbers
 
   To test numbers for numerical equality, you should normally use
-<<<<<<< HEAD
-@code{=}, not @code{eq}.  There can be many distinct floating-point
-and large integer objects with the same numeric value.  If you use
-@code{eq} to compare them, then you test whether two values are the
-same @emph{object}.  By contrast, @code{=} compares only the numeric
-values of the objects.
-=======
 @code{=} instead of non-numeric comparison predicates like @code{eq},
-@code{eql} and @code{equal}.  Distinct floating-point objects can be
-numerically equal.  If you use @code{eq} to compare them, you test
-whether they are the same @emph{object}; if you use @code{eql} or
-@code{equal}, you test whether their values are
+@code{eql} and @code{equal}.  Distinct floating-point and large
+integer objects can be numerically equal.  If you use @code{eq} to
+compare them, you test whether they are the same @emph{object}; if you
+use @code{eql} or @code{equal}, you test whether their values are
 @emph{indistinguishable}.  In contrast, @code{=} uses numeric
 comparison, and sometimes returns @code{t} when a non-numeric
 comparison would return @code{nil} and vice versa.  @xref{Float
 Basics}.
->>>>>>> 53483df0
 
   In Emacs Lisp, each small integer is a unique Lisp object.
 Therefore, @code{eq} is equivalent to @code{=} where small integers are
