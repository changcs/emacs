--- conflicted
+++ resolved
@@ -1268,9 +1268,8 @@
 information whenever there is a Lisp function or variable at point;
 for a function, it shows the argument list, and for a variable it
 shows the first line of the variable's documentation string.  To
-<<<<<<< HEAD
-toggle Eldoc mode, type @kbd{M-x eldoc-mode}.  There's also a Global
-Eldoc mode, which is turned on by default, and affects buffers whose
+toggle ElDoc mode, type @kbd{M-x eldoc-mode}.  There's also a Global
+ElDoc mode, which is turned on by default, and affects buffers whose
 major mode sets the variables described below.  Use @w{@kbd{M-x
 global-eldoc-mode}} to turn it off globally.
 
@@ -1293,12 +1292,6 @@
 collection of backends for ElDoc.  This is what modes should use to
 register their documentation functions with ElDoc.
 @end table
-=======
-toggle ElDoc mode, type @kbd{M-x eldoc-mode}.  There's also a Global
-ElDoc mode, which is turned on by default, and affects buffers, such
-as @samp{*scratch*}, whose major mode is Emacs Lisp or Lisp
-Interaction (@w{@kbd{M-x global-eldoc-mode}} to turn it off globally).
->>>>>>> c04b9210
 
 @node Hideshow
 @section Hideshow minor mode
