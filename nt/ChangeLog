--- conflicted
+++ resolved
@@ -1,16 +1,13 @@
-<<<<<<< HEAD
 2011-04-30  Paul Eggert  <eggert@cs.ucla.edu>
 
-	* config.nt: Configure 64-bit integers.
-	(BITS_PER_LONG_LONG): Define if C99-style long long and "%lld" work.
-	(EMACS_INT, BITS_PER_EMACS_INT, pI): Otherwise, define these if
-	__int64 and "%I64d" work.
-=======
+	* config.nt: Configure 64-bit integers for older compilers.
+	(EMACS_INT, BITS_PER_EMACS_INT, pI): Define these if __int64 and
+	"%I64d" work but long long and "%lld" do not.
+
 2011-04-30  Eli Zaretskii  <eliz@gnu.org>
 
 	* config.nt (HAVE_LONG_LONG_INT, HAVE_UNSIGNED_LONG_LONG_INT):
 	Define to 1 for MinGW of MSVC versions >= 1400.
->>>>>>> dcb79f20
 
 2011-04-28  Eli Zaretskii  <eliz@gnu.org>
 
