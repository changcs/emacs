/* Client process that communicates with GNU Emacs acting as server.

Copyright (C) 1986-1987, 1994, 1999-2019 Free Software Foundation, Inc.

This file is part of GNU Emacs.

GNU Emacs is free software: you can redistribute it and/or modify
it under the terms of the GNU General Public License as published by
the Free Software Foundation, either version 3 of the License, or (at
your option) any later version.

GNU Emacs is distributed in the hope that it will be useful,
but WITHOUT ANY WARRANTY; without even the implied warranty of
MERCHANTABILITY or FITNESS FOR A PARTICULAR PURPOSE.  See the
GNU General Public License for more details.

You should have received a copy of the GNU General Public License
along with GNU Emacs.  If not, see <https://www.gnu.org/licenses/>.  */


#include <config.h>

#ifdef WINDOWSNT

/* ms-w32.h defines these, which disables sockets altogether!  */
# undef _WINSOCKAPI_
# undef _WINSOCK_H

# include <malloc.h>
# include <windows.h>
# include <commctrl.h>
# include <io.h>
# include <winsock2.h>

# define HSOCKET SOCKET
# define CLOSE_SOCKET closesocket
# define INITIALIZE() initialize_sockets ()

char *w32_getenv (const char *);
# define egetenv(VAR) w32_getenv (VAR)

# undef signal

#else /* !WINDOWSNT */

# ifdef HAVE_NTGUI
#  include <windows.h>
# endif

# include "syswait.h"

# include <arpa/inet.h>
# include <fcntl.h>
# include <netinet/in.h>
# include <sys/socket.h>
# include <sys/un.h>

# define SOCKETS_IN_FILE_SYSTEM

# define INVALID_SOCKET (-1)
# define HSOCKET int
# define CLOSE_SOCKET close
# define INITIALIZE()

# define egetenv(VAR) getenv (VAR)

#endif /* !WINDOWSNT */

#include <ctype.h>
#include <errno.h>
#include <getopt.h>
#include <inttypes.h>
#include <pwd.h>
#include <signal.h>
#include <stdarg.h>
#include <stddef.h>
#include <stdint.h>
#include <stdlib.h>
#include <string.h>
#include <sys/stat.h>
#include <unistd.h>

#include <dosname.h>
#include <intprops.h>
#include <min-max.h>
#include <pathmax.h>
#include <unlocked-io.h>

/* Work around GCC bug 88251.  */
#if GNUC_PREREQ (7, 0, 0)
# pragma GCC diagnostic ignored "-Wformat-truncation=2"
#endif


/* Name used to invoke this program.  */
static char const *progname;

/* The first argument to main.  */
static int main_argc;

/* The second argument to main.  */
static char *const *main_argv;

/* True means don't wait for a response from Emacs.  --no-wait.  */
static bool nowait;

/* True means don't print messages for successful operations.  --quiet.  */
static bool quiet;

/* True means don't print values returned from emacs. --suppress-output.  */
static bool suppress_output;

/* True means args are expressions to be evaluated.  --eval.  */
static bool eval;

/* True means open a new frame.  --create-frame etc.  */
static bool create_frame;

/* The display on which Emacs should work.  --display.  */
static char const *display;

/* The alternate display we should try if Emacs does not support display.  */
static char const *alt_display;

/* The parent window ID, if we are opening a frame via XEmbed.  */
static char *parent_id;

/* True means open a new Emacs frame on the current terminal.  */
static bool tty;

/* If non-NULL, the name of an editor to fallback to if the server
   is not running.  --alternate-editor.   */
static char *alternate_editor;

#ifdef SOCKETS_IN_FILE_SYSTEM
/* If non-NULL, the filename of the UNIX socket.  */
static char const *socket_name;
#endif

/* If non-NULL, the filename of the authentication file.  */
static char const *server_file;

/* If non-NULL, the tramp prefix emacs must use to find the files.  */
static char const *tramp_prefix;

/* If nonzero, PID of the Emacs server process.  */
static pid_t emacs_pid;

/* If non-NULL, a string that should form a frame parameter alist to
   be used for the new frame.  */
static char const *frame_parameters;

static _Noreturn void print_help_and_exit (void);

/* Long command-line options.  */

static struct option const longopts[] =
{
  { "no-wait",	no_argument,	   NULL, 'n' },
  { "quiet",	no_argument,	   NULL, 'q' },
  { "suppress-output", no_argument, NULL, 'u' },
  { "eval",	no_argument,	   NULL, 'e' },
  { "help",	no_argument,	   NULL, 'H' },
  { "version",	no_argument,	   NULL, 'V' },
  { "tty",	no_argument,       NULL, 't' },
  { "nw",	no_argument,       NULL, 't' },
  { "create-frame", no_argument,   NULL, 'c' },
  { "alternate-editor", required_argument, NULL, 'a' },
  { "frame-parameters", required_argument, NULL, 'F' },
#ifdef SOCKETS_IN_FILE_SYSTEM
  { "socket-name",	required_argument, NULL, 's' },
#endif
  { "server-file",	required_argument, NULL, 'f' },
  { "display",	required_argument, NULL, 'd' },
  { "parent-id", required_argument, NULL, 'p' },
  { "tramp",	required_argument, NULL, 'T' },
  { 0, 0, 0, 0 }
};

/* Short options, in the same order as the corresponding long options.
   There is no '-p' short option.  */
static char const shortopts[] =
  "nqueHVtca:F:"
#ifdef SOCKETS_IN_FILE_SYSTEM
  "s:"
#endif
  "f:d:T:";


/* Like malloc but get fatal error if memory is exhausted.  */

static void * ATTRIBUTE_MALLOC
xmalloc (size_t size)
{
  void *result = malloc (size);
  if (result == NULL)
    {
      perror ("malloc");
      exit (EXIT_FAILURE);
    }
  return result;
}

/* Like realloc but get fatal error if memory is exhausted.  */

static void *
xrealloc (void *ptr, size_t size)
{
  void *result = realloc (ptr, size);
  if (result == NULL)
    {
      perror ("realloc");
      exit (EXIT_FAILURE);
    }
  return result;
}

/* Like strdup but get a fatal error if memory is exhausted. */

static char * ATTRIBUTE_MALLOC
xstrdup (const char *s)
{
  char *result = strdup (s);
  if (result == NULL)
    {
      perror ("strdup");
      exit (EXIT_FAILURE);
    }
  return result;
}

/* From sysdep.c */
#if !defined HAVE_GET_CURRENT_DIR_NAME || defined BROKEN_GET_CURRENT_DIR_NAME

char *get_current_dir_name (void);

/* Return the current working directory.  Returns NULL on errors.
   Any other returned value must be freed with free.  This is used
   only when get_current_dir_name is not defined on the system.  */
char *
get_current_dir_name (void)
{
  /* The maximum size of a directory name, including the terminating NUL.
     Leave room so that the caller can append a trailing slash.  */
  ptrdiff_t dirsize_max = min (PTRDIFF_MAX, SIZE_MAX) - 1;

  /* The maximum size of a buffer for a file name, including the
     terminating NUL.  This is bounded by PATH_MAX, if available.  */
  ptrdiff_t bufsize_max = dirsize_max;
#ifdef PATH_MAX
  bufsize_max = min (bufsize_max, PATH_MAX);
#endif

  char *buf;
  struct stat dotstat, pwdstat;
  size_t pwdlen;
  /* If PWD is accurate, use it instead of calling getcwd.  PWD is
     sometimes a nicer name, and using it may avoid a fatal error if a
     parent directory is searchable but not readable.  */
  char const *pwd = egetenv ("PWD");
  if (pwd
      && (pwdlen = strnlen (pwd, bufsize_max)) < bufsize_max
      && IS_DIRECTORY_SEP (pwd[pwdlen && IS_DEVICE_SEP (pwd[1]) ? 2 : 0])
      && stat (pwd, &pwdstat) == 0
      && stat (".", &dotstat) == 0
      && dotstat.st_ino == pwdstat.st_ino
      && dotstat.st_dev == pwdstat.st_dev)
    {
      buf = xmalloc (strlen (pwd) + 1);
      strcpy (buf, pwd);
    }
  else
    {
      size_t buf_size = 1024;
      for (;;)
        {
	  int tmp_errno;
	  buf = malloc (buf_size);
	  if (! buf)
	    break;
          if (getcwd (buf, buf_size) == buf)
            break;
	  tmp_errno = errno;
	  free (buf);
	  if (tmp_errno != ERANGE)
            {
              errno = tmp_errno;
              return NULL;
            }
          buf_size *= 2;
	  if (! buf_size)
	    {
	      errno = ENOMEM;
	      return NULL;
	    }
        }
    }
  return buf;
}
#endif

#ifdef WINDOWSNT

# define REG_ROOT "SOFTWARE\\GNU\\Emacs"

char *w32_get_resource (HKEY, const char *, LPDWORD);

/* Retrieve an environment variable from the Emacs subkeys of the registry.
   Return NULL if the variable was not found, or it was empty.
   This code is based on w32_get_resource (w32.c).  */
char *
w32_get_resource (HKEY predefined, const char *key, LPDWORD type)
{
  HKEY hrootkey = NULL;
  char *result = NULL;
  DWORD cbData;

  if (RegOpenKeyEx (predefined, REG_ROOT, 0, KEY_READ, &hrootkey)
      == ERROR_SUCCESS)
    {
      if (RegQueryValueEx (hrootkey, key, NULL, NULL, NULL, &cbData)
	  == ERROR_SUCCESS)
	{
	  result = xmalloc (cbData);

	  if ((RegQueryValueEx (hrootkey, key, NULL, type, (LPBYTE) result,
				&cbData)
	       != ERROR_SUCCESS)
	      || *result == 0)
	    {
	      free (result);
	      result = NULL;
	    }
	}

      RegCloseKey (hrootkey);
    }

  return result;
}

/*
  getenv wrapper for Windows

  Value is allocated on the heap, and can be free'd.

  This is needed to duplicate Emacs's behavior, which is to look for
  environment variables in the registry if they don't appear in the
  environment.  */
char *
w32_getenv (const char *envvar)
{
  char *value;
  DWORD dwType;

  if ((value = getenv (envvar)))
    /* Found in the environment.  strdup it, because values returned
       by getenv cannot be free'd.  */
    return xstrdup (value);

  if (! (value = w32_get_resource (HKEY_CURRENT_USER, envvar, &dwType)) &&
      ! (value = w32_get_resource (HKEY_LOCAL_MACHINE, envvar, &dwType)))
    {
      /* "w32console" is what Emacs on Windows uses for tty-type under -nw.  */
      if (strcmp (envvar, "TERM") == 0)
	return xstrdup ("w32console");
      /* Found neither in the environment nor in the registry.  */
      return NULL;
    }

  if (dwType == REG_SZ)
    /* Registry; no need to expand.  */
    return value;

  if (dwType == REG_EXPAND_SZ)
    {
      DWORD size;

      if ((size = ExpandEnvironmentStrings (value, NULL, 0)))
	{
	  char *buffer = xmalloc (size);
	  if (ExpandEnvironmentStrings (value, buffer, size))
	    {
	      /* Found and expanded.  */
	      free (value);
	      return buffer;
	    }

	  /* Error expanding.  */
	  free (buffer);
	}
    }

  /* Not the right type, or not correctly expanded.  */
  free (value);
  return NULL;
}

int w32_window_app (void);

int
w32_window_app (void)
{
  static int window_app = -1;
  char szTitle[MAX_PATH];

  if (window_app < 0)
    {
      /* Checking for STDOUT does not work; it's a valid handle also in
         nonconsole apps.  Testing for the console title seems to work. */
      window_app = (GetConsoleTitleA (szTitle, MAX_PATH) == 0);
      if (window_app)
        InitCommonControls ();
    }

  return window_app;
}

/* execvp wrapper for Windows.  Quotes arguments with embedded spaces.

  This is necessary due to the broken implementation of exec* routines in
  the Microsoft libraries: they concatenate the arguments together without
  quoting special characters, and pass the result to CreateProcess, with
  predictably bad results.  By contrast, POSIX execvp passes the arguments
  directly into the argv array of the child process.  */

int w32_execvp (const char *, char **);

int
w32_execvp (const char *path, char **argv)
{
  int i;

  /* Required to allow a .BAT script as alternate editor.  */
  argv[0] = (char *) alternate_editor;

  for (i = 0; argv[i]; i++)
    if (strchr (argv[i], ' '))
      {
	char *quoted = alloca (strlen (argv[i]) + 3);
	sprintf (quoted, "\"%s\"", argv[i]);
	argv[i] = quoted;
      }

  return execvp (path, argv);
}

# undef execvp
# define execvp w32_execvp

/* Emulation of ttyname for Windows.  */
const char *ttyname (int);
const char *
ttyname (int fd)
{
  return "CONOUT$";
}

#endif /* WINDOWSNT */

/* Display a normal or error message.
   On Windows, use a message box if compiled as a Windows app.  */
static void message (bool, const char *, ...) ATTRIBUTE_FORMAT_PRINTF (2, 3);
static void
message (bool is_error, const char *format, ...)
{
  va_list args;

  va_start (args, format);

#ifdef WINDOWSNT
  if (w32_window_app ())
    {
      char msg[2048];
      vsnprintf (msg, sizeof msg, format, args);
      msg[sizeof msg - 1] = '\0';

      if (is_error)
	MessageBox (NULL, msg, "Emacsclient ERROR", MB_ICONERROR);
      else
	MessageBox (NULL, msg, "Emacsclient", MB_ICONINFORMATION);
    }
  else
#endif
    {
      FILE *f = is_error ? stderr : stdout;

      vfprintf (f, format, args);
      fflush (f);
    }

  va_end (args);
}

/* Decode the options from argv and argc.
   The global variable 'optind' will say how many arguments we used up.  */

static void
decode_options (int argc, char **argv)
{
  alternate_editor = egetenv ("ALTERNATE_EDITOR");
  tramp_prefix = egetenv ("EMACSCLIENT_TRAMP");

  while (true)
    {
      int opt = getopt_long_only (argc, argv, shortopts, longopts, NULL);
      if (opt < 0)
	break;

      switch (opt)
	{
	case 0:
	  /* If getopt returns 0, then it has already processed a
	     long-named option.  We should do nothing.  */
	  break;

	case 'a':
	  alternate_editor = optarg;
	  break;

#ifdef SOCKETS_IN_FILE_SYSTEM
	case 's':
	  socket_name = optarg;
	  break;
#endif

	case 'f':
	  server_file = optarg;
	  break;

	  /* We used to disallow this argument in w32, but it seems better
	     to allow it, for the occasional case where the user is
	     connecting with a w32 client to a server compiled with X11
	     support.  */
	case 'd':
	  display = optarg;
	  break;

	case 'n':
	  nowait = true;
	  break;

	case 'e':
	  eval = true;
	  break;

	case 'q':
	  quiet = true;
	  break;

	case 'u':
	  suppress_output = true;
	  break;

	case 'V':
	  message (false, "emacsclient %s\n", PACKAGE_VERSION);
	  exit (EXIT_SUCCESS);
	  break;

        case 't':
	  tty = true;
	  create_frame = true;
          break;

        case 'c':
	  create_frame = true;
          break;

	case 'p':
	  parent_id = optarg;
	  create_frame = true;
	  break;

	case 'H':
	  print_help_and_exit ();
	  break;

        case 'F':
          frame_parameters = optarg;
          break;

        case 'T':
          tramp_prefix = optarg;
          break;

	default:
	  message (true, "Try '%s --help' for more information\n", progname);
	  exit (EXIT_FAILURE);
	  break;
	}
    }

  /* If the -c option is used (without -t) and no --display argument
     is provided, try $DISPLAY.
     Without the -c option, we used to set 'display' to $DISPLAY by
     default, but this changed the default behavior and is sometimes
     inconvenient.  So we force users to use "--display $DISPLAY" if
     they want Emacs to connect to their current display.

     Some window systems have a notion of default display not
     reflected in the DISPLAY variable.  If the user didn't give us an
     explicit display, try this platform-specific after trying the
     display in DISPLAY (if any).  */
  if (create_frame && !tty && !display)
    {
      /* Set these here so we use a default_display only when the user
         didn't give us an explicit display.  */
#if defined (NS_IMPL_COCOA)
      alt_display = "ns";
#elif defined (HAVE_NTGUI)
      alt_display = "w32";
#endif

      display = egetenv ("DISPLAY");
    }

  if (!display)
    {
      display = alt_display;
      alt_display = NULL;
    }

  /* A null-string display is invalid.  */
  if (display && !display[0])
    display = NULL;

  /* If no display is available, new frames are tty frames.  */
  if (create_frame && !display)
    tty = true;

#ifdef WINDOWSNT
  /* Emacs on Windows does not support graphical and text terminal
     frames in the same instance.  So, treat the -t and -c options as
     equivalent, and open a new frame on the server's terminal.
     Ideally, we would set tty = true only if the server is running in a
     console, but alas we don't know that.  As a workaround, always
     ask for a tty frame, and let server.el figure it out.  */
  if (create_frame)
    {
      display = NULL;
      tty = true;
    }
#endif /* WINDOWSNT */
}


static _Noreturn void
print_help_and_exit (void)
{
  /* Spaces and tabs are significant in this message; they're chosen so the
     message aligns properly both in a tty and in a Windows message box.
     Please try to preserve them; otherwise the output is very hard to read
     when using emacsclientw.  */
  message (false,
	   "Usage: %s [OPTIONS] FILE...\n%s%s%s", progname, "\
Tell the Emacs server to visit the specified files.\n\
Every FILE can be either just a FILENAME or [+LINE[:COLUMN]] FILENAME.\n\
\n\
The following OPTIONS are accepted:\n\
-V, --version		Just print version info and return\n\
-H, --help    		Print this usage information message\n\
-nw, -t, --tty 		Open a new Emacs frame on the current terminal\n\
-c, --create-frame    	Create a new frame instead of trying to\n\
			use the current Emacs frame\n\
", "\
-F ALIST, --frame-parameters=ALIST\n\
			Set the parameters of a new frame\n\
-e, --eval    		Evaluate the FILE arguments as ELisp expressions\n\
-n, --no-wait		Don't wait for the server to return\n\
-q, --quiet		Don't display messages on success\n\
-u, --suppress-output   Don't display return values from the server\n\
-d DISPLAY, --display=DISPLAY\n\
			Visit the file in the given display\n\
", "\
--parent-id=ID          Open in parent window ID, via XEmbed\n"
#ifdef SOCKETS_IN_FILE_SYSTEM
"-s SOCKET, --socket-name=SOCKET\n\
			Set filename of the UNIX socket for communication\n"
#endif
"-f SERVER, --server-file=SERVER\n\
			Set filename of the TCP authentication file\n\
-a EDITOR, --alternate-editor=EDITOR\n\
			Editor to fallback to if the server is not running\n"
"			If EDITOR is the empty string, start Emacs in daemon\n\
			mode and try connecting again\n"
"-T PREFIX, --tramp=PREFIX\n\
                        PREFIX to prepend to filenames sent by emacsclient\n\
                        for locating files remotely via Tramp\n"
"\n\
Report bugs with M-x report-emacs-bug.\n");
  exit (EXIT_SUCCESS);
}

/* Try to run a different command, or --if no alternate editor is
   defined-- exit with an error code.
   Uses argv, but gets it from the global variable main_argv.  */

static _Noreturn void
fail (void)
{
  if (alternate_editor)
    {
      size_t extra_args_size = (main_argc - optind + 1) * sizeof (char *);
      size_t new_argv_size = extra_args_size;
      char **new_argv = xmalloc (new_argv_size);
      char *s = xstrdup (alternate_editor);
      ptrdiff_t toks = 0;

      /* Unpack alternate_editor's space-separated tokens into new_argv.  */
      for (char *tok = s; tok != NULL && *tok != '\0';)
        {
          /* Allocate new token.  */
          ++toks;
          new_argv = xrealloc (new_argv,
			       new_argv_size + toks * sizeof (char *));

          /* Skip leading delimiters, and set separator, skipping any
             opening quote.  */
          size_t skip = strspn (tok, " \"");
          tok += skip;
          char sep = (skip > 0 && tok[-1] == '"') ? '"' : ' ';

          /* Record start of token.  */
          new_argv[toks - 1] = tok;

          /* Find end of token and overwrite it with NUL.  */
          tok = strchr (tok, sep);
          if (tok != NULL)
            *tok++ = '\0';
        }

      /* Append main_argv arguments to new_argv.  */
      memcpy (&new_argv[toks], main_argv + optind, extra_args_size);

      execvp (*new_argv, new_argv);
      message (true, "%s: error executing alternate editor \"%s\"\n",
	       progname, alternate_editor);
    }
  exit (EXIT_FAILURE);
}


#ifdef SOCKETS_IN_FILE_SYSTEM
static void act_on_signals (HSOCKET);
#else
static void act_on_signals (HSOCKET s) {}
static void init_signals (void) {}
#endif

enum { AUTH_KEY_LENGTH = 64 };

static void
sock_err_message (const char *function_name)
{
#ifdef WINDOWSNT
  /* On Windows, the socket library was historically separate from the
     standard C library, so errors are handled differently.  */

  if (w32_window_app () && alternate_editor)
    return;

  char *msg = NULL;

  FormatMessage (FORMAT_MESSAGE_FROM_SYSTEM
                 | FORMAT_MESSAGE_ALLOCATE_BUFFER
                 | FORMAT_MESSAGE_ARGUMENT_ARRAY,
                 NULL, WSAGetLastError (), 0, (LPTSTR)&msg, 0, NULL);

  message (true, "%s: %s: %s\n", progname, function_name, msg);

  LocalFree (msg);
#else
  message (true, "%s: %s: %s\n", progname, function_name, strerror (errno));
#endif
}


/* Send to S the data in *DATA when either
   - the data's last byte is '\n', or
   - the buffer is full (but this shouldn't happen)
   Otherwise, just accumulate the data.  */
static void
send_to_emacs (HSOCKET s, const char *data)
{
  enum { SEND_BUFFER_SIZE = 4096 };

  /* Buffer to accumulate data to send in TCP connections.  */
  static char send_buffer[SEND_BUFFER_SIZE + 1];

  /* Fill pointer for the send buffer.  */
  static int sblen;

  for (ptrdiff_t dlen = strlen (data); dlen != 0; )
    {
      int part = min (dlen, SEND_BUFFER_SIZE - sblen);
      memcpy (&send_buffer[sblen], data, part);
      data += part;
      sblen += part;

      if (sblen == SEND_BUFFER_SIZE
	  || (0 < sblen && send_buffer[sblen - 1] == '\n'))
	{
	  int sent;
	  while ((sent = send (s, send_buffer, sblen, 0)) < 0)
	    {
	      if (errno != EINTR)
		{
		  message (true, "%s: failed to send %d bytes to socket: %s\n",
			   progname, sblen, strerror (errno));
		  fail ();
		}
	      /* Act on signals not requiring communication to Emacs,
		 but defer action on the others to avoid confusing the
		 communication currently in progress.  */
	      act_on_signals (INVALID_SOCKET);
	    }
	  sblen -= sent;
	  memmove (send_buffer, &send_buffer[sent], sblen);
	}

      dlen -= part;
    }
}


/* In STR, insert a & before each &, each space, each newline, and
   any initial -.  Change spaces to underscores, too, so that the
   return value never contains a space.

   Does not change the string.  Outputs the result to S.  */
static void
quote_argument (HSOCKET s, const char *str)
{
  char *copy = xmalloc (strlen (str) * 2 + 1);
  char *q = copy;
  if (*str == '-')
    *q++ = '&', *q++ = *str++;
  for (; *str; str++)
    {
      char c = *str;
      if (c == ' ')
	*q++ = '&', c = '_';
      else if (c == '\n')
	*q++ = '&', c = 'n';
      else if (c == '&')
	*q++ = '&';
      *q++ = c;
    }
  *q = 0;

  send_to_emacs (s, copy);

  free (copy);
}


/* The inverse of quote_argument.  Remove quoting in string STR by
   modifying the addressed string in place.  Return STR.  */

static char *
unquote_argument (char *str)
{
  char const *p = str;
  char *q = str;
  char c;

  do
    {
      c = *p++;
      if (c == '&')
	{
	  c = *p++;
	  if (c == '_')
	    c = ' ';
	  else if (c == 'n')
	    c = '\n';
	}
      *q++ = c;
    }
  while (c);

  return str;
}


#ifdef WINDOWSNT
/* Wrapper to make WSACleanup a cdecl, as required by atexit.  */
void __cdecl close_winsock (void);
void __cdecl
close_winsock (void)
{
  WSACleanup ();
}

/* Initialize the WinSock2 library.  */
void initialize_sockets (void);
void
initialize_sockets (void)
{
  WSADATA wsaData;

  if (WSAStartup (MAKEWORD (2, 0), &wsaData))
    {
      message (true, "%s: error initializing WinSock2\n", progname);
      exit (EXIT_FAILURE);
    }

  atexit (close_winsock);
}
#endif /* WINDOWSNT */


/* If the home directory is HOME, and XDG_CONFIG_HOME's value is XDG,
   return the configuration file with basename CONFIG_FILE.  Fail if
   the configuration file could not be opened.  */

static FILE *
open_config (char const *home, char const *xdg, char const *config_file)
{
<<<<<<< HEAD
  if (!home)
    return NULL;
  ptrdiff_t homelen = strlen (home);
  static char const emacs_d_server[] = "/.emacs2.d/server/";
  ptrdiff_t suffixsize = sizeof emacs_d_server + strlen (config_file);
  char *configname = xmalloc (homelen + suffixsize);
  strcpy (stpcpy (stpcpy (configname, home), emacs_d_server), config_file);

  FILE *config = fopen (configname, "rb");
=======
  ptrdiff_t xdgsubdirsize = xdg ? strlen (xdg) + sizeof "/emacs/server/" : 0;
  ptrdiff_t homesuffixsizemax = max (sizeof "/.config/emacs/server/",
				     sizeof "/.emacs.d/server/");
  ptrdiff_t homesubdirsizemax = home ? strlen (home) + homesuffixsizemax : 0;
  char *configname = xmalloc (max (xdgsubdirsize, homesubdirsizemax)
			      + strlen (config_file));
  FILE *config;
  if (xdg || home)
    {
      strcpy ((xdg
	       ? stpcpy (stpcpy (configname, xdg), "/emacs/server/")
	       : stpcpy (stpcpy (configname, home), "/.config/emacs/server/")),
	      config_file);
      config = fopen (configname, "rb");
    }
  else
    config = NULL;

  if (! config && home)
    {
      strcpy (stpcpy (stpcpy (configname, home), "/.emacs.d/server/"),
	      config_file);
      config = fopen (configname, "rb");
    }

>>>>>>> 77207ca8
  free (configname);
  return config;
}

/* Read the information needed to set up a TCP comm channel with
   the Emacs server: host, port, and authentication string.  */

static bool
get_server_config (const char *config_file, struct sockaddr_in *server,
		   char *authentication)
{
  char dotted[32];
  char *port;
  FILE *config;

  if (IS_ABSOLUTE_FILE_NAME (config_file))
    config = fopen (config_file, "rb");
  else
    {
      char const *xdg = egetenv ("XDG_CONFIG_HOME");
      config = open_config (egetenv ("HOME"), xdg, config_file);
#ifdef WINDOWSNT
      if (!config)
	config = open_config (egetenv ("APPDATA"), xdg, config_file);
#endif
    }

  if (! config)
    return false;

  if (fgets (dotted, sizeof dotted, config)
      && (port = strchr (dotted, ':')))
    *port++ = '\0';
  else
    {
      message (true, "%s: invalid configuration info\n", progname);
      exit (EXIT_FAILURE);
    }

  memset (server, 0, sizeof *server);
  server->sin_family = AF_INET;
  server->sin_addr.s_addr = inet_addr (dotted);
  server->sin_port = htons (atoi (port));

  if (! fread (authentication, AUTH_KEY_LENGTH, 1, config))
    {
      message (true, "%s: cannot read authentication info\n", progname);
      exit (EXIT_FAILURE);
    }

  fclose (config);

  return true;
}

/* Like socket (DOMAIN, TYPE, PROTOCOL), except arrange for the
   resulting file descriptor to be close-on-exec.  */

static HSOCKET
cloexec_socket (int domain, int type, int protocol)
{
#ifdef SOCK_CLOEXEC
  return socket (domain, type | SOCK_CLOEXEC, protocol);
#else
  HSOCKET s = socket (domain, type, protocol);
# ifndef WINDOWSNT
  if (0 <= s)
    fcntl (s, F_SETFD, FD_CLOEXEC);
# endif
  return s;
#endif
}

static HSOCKET
set_tcp_socket (const char *local_server_file)
{
  union {
    struct sockaddr_in in;
    struct sockaddr sa;
  } server;
  struct linger l_arg = { .l_onoff = 1, .l_linger = 1 };
  char auth_string[AUTH_KEY_LENGTH + 1];

  if (! get_server_config (local_server_file, &server.in, auth_string))
    return INVALID_SOCKET;

  if (server.in.sin_addr.s_addr != inet_addr ("127.0.0.1") && !quiet)
    message (false, "%s: connected to remote socket at %s\n",
	     progname, inet_ntoa (server.in.sin_addr));

  /* Open up an AF_INET socket.  */
  HSOCKET s = cloexec_socket (AF_INET, SOCK_STREAM, IPPROTO_TCP);
  if (s < 0)
    {
      /* Since we have an alternate to try out, this is not an error
	 yet; popping out a modal dialog at this stage would make -a
	 option totally useless for emacsclientw -- the user will
	 still get an error message if the alternate editor fails.  */
      sock_err_message ("socket");
      return INVALID_SOCKET;
    }

  /* Set up the socket.  */
  if (connect (s, &server.sa, sizeof server.in) != 0)
    {
      sock_err_message ("connect");
      CLOSE_SOCKET (s);
      return INVALID_SOCKET;
    }

  /* The cast to 'const char *' is to avoid a compiler warning when
     compiling for MS-Windows sockets.  */
  setsockopt (s, SOL_SOCKET, SO_LINGER, (const char *) &l_arg, sizeof l_arg);

  /* Send the authentication.  */
  auth_string[AUTH_KEY_LENGTH] = '\0';

  send_to_emacs (s, "-auth ");
  send_to_emacs (s, auth_string);
  send_to_emacs (s, " ");

  return s;
}


/* Return true if PREFIX is a prefix of STRING. */
static bool
strprefix (const char *prefix, const char *string)
{
  return !strncmp (prefix, string, strlen (prefix));
}

/* Get tty name and type.  If successful, store the type into
   *TTY_TYPE and the name into *TTY_NAME, and return true.
   Otherwise, fail if NOABORT is zero, or return false if NOABORT.  */

static bool
find_tty (const char **tty_type, const char **tty_name, bool noabort)
{
  const char *type = egetenv ("TERM");
  const char *name = ttyname (STDOUT_FILENO);

  if (!name)
    {
      if (noabort)
	return false;
      message (true, "%s: could not get terminal name\n", progname);
      fail ();
    }

  if (!type)
    {
      if (noabort)
	return false;
      message (true, "%s: please set the TERM variable to your terminal type\n",
	       progname);
      fail ();
    }

  const char *inside_emacs = egetenv ("INSIDE_EMACS");
  if (inside_emacs && strstr (inside_emacs, ",term:")
      && strprefix ("eterm", type))
    {
      if (noabort)
	return false;
      /* This causes nasty, MULTI_KBOARD-related input lockouts. */
      message (true, ("%s: opening a frame in an Emacs term buffer"
		      " is not supported\n"),
	       progname);
      fail ();
    }

  *tty_name = name;
  *tty_type = type;
  return true;
}

/* Return the process group if in the foreground, the negative of the
   process group if in the background, and zero if there is no
   foreground process group for the controlling terminal.
   Unfortunately, use of this function introduces an unavoidable race,
   since whether the process is in the foreground or background can
   change at any time.  */

static pid_t
process_grouping (void)
{
#ifdef SOCKETS_IN_FILE_SYSTEM
  pid_t tcpgrp = tcgetpgrp (STDOUT_FILENO);
  if (0 <= tcpgrp)
    {
      pid_t pgrp = getpgrp ();
      return tcpgrp == pgrp ? pgrp : -pgrp;
    }
#endif
  return 0;
}

#ifdef SOCKETS_IN_FILE_SYSTEM

/* Return the file status of NAME, ordinarily a socket.
   It should be owned by UID.  Return one of the following:
  >0 - 'stat' failed with this errno value
  -1 - isn't owned by us
   0 - success: none of the above */

static int
socket_status (const char *name, uid_t uid)
{
  struct stat statbfr;

  if (stat (name, &statbfr) != 0)
    return errno;

  if (statbfr.st_uid != uid)
    return -1;

  return 0;
}


/* Signal handlers merely set a flag, to avoid race conditions on
   POSIXish systems.  Non-POSIX platforms lacking sigaction make do
   with traditional calls to 'signal'; races are rare so this usually
   works.  Although this approach may treat multiple deliveries of SIG
   as a single delivery and may act on signals in a different order
   than received, that is OK for emacsclient.  Also, this approach may
   omit output if a printf call is interrupted by a signal, but printf
   output is not that important (emacsclient does not check for printf
   errors, after all) so this is also OK for emacsclient.  */

/* Reinstall for SIG the signal handler HANDLER if needed.  It is
   needed on a non-POSIX or traditional platform where an interrupt
   resets the signal handler to SIG_DFL.  */
static void
reinstall_handler_if_needed (int sig, void (*handler) (int))
{
# ifndef SA_RESETHAND
  /* This is a platform without POSIX's sigaction.  */
  signal (sig, handler);
# endif
}

/* Flags for each signal, and handlers that set the flags.  */

static sig_atomic_t volatile
  got_sigcont, got_sigtstp, got_sigttou, got_sigwinch;

static void
handle_sigcont (int sig)
{
  got_sigcont = 1;
  reinstall_handler_if_needed (sig, handle_sigcont);
}
static void
handle_sigtstp (int sig)
{
  got_sigtstp = 1;
  reinstall_handler_if_needed (sig, handle_sigtstp);
}
static void
handle_sigttou (int sig)
{
  got_sigttou = 1;
  reinstall_handler_if_needed (sig, handle_sigttou);
}
static void
handle_sigwinch (int sig)
{
  got_sigwinch = 1;
  reinstall_handler_if_needed (sig, handle_sigwinch);
}

/* Install for signal SIG the handler HANDLER.  However, if FLAG is
   non-null and if the signal is currently being ignored, do not
   install the handler and keep *FLAG zero.  */

static void
install_handler (int sig, void (*handler) (int), sig_atomic_t volatile *flag)
{
# ifdef SA_RESETHAND
  if (flag)
    {
      struct sigaction oact;
      if (sigaction (sig, NULL, &oact) == 0 && oact.sa_handler == SIG_IGN)
	return;
    }
  struct sigaction act = { .sa_handler = handler };
  sigemptyset (&act.sa_mask);
  sigaction (sig, &act, NULL);
# else
  void (*ohandler) (int) = signal (sig, handler);
  if (flag)
    {
      if (ohandler == SIG_IGN)
	{
	  signal (sig, SIG_IGN);
	  /* While HANDLER was mistakenly installed a signal may have
	     arrived and set *FLAG, so clear *FLAG now.  */
	  *flag = 0;
	}
    }
# endif
}

/* Initial installation of signal handlers.  */

static void
init_signals (void)
{
  install_handler (SIGCONT, handle_sigcont, &got_sigcont);
  install_handler (SIGTSTP, handle_sigtstp, &got_sigtstp);
  install_handler (SIGTTOU, handle_sigttou, &got_sigttou);
  install_handler (SIGWINCH, handle_sigwinch, &got_sigwinch);
  /* Don't mess with SIGINT and SIGQUIT, as Emacs has no way to
     determine which terminal the signal came from.  C-g is a normal
     input event on secondary terminals.  */
}

/* Act on delivered tty-related signal SIG that normally has handler
   HANDLER.  EMACS_SOCKET connects to Emacs.  */

static void
act_on_tty_signal (int sig, void (*handler) (int), HSOCKET emacs_socket)
{
  /* Notify Emacs that we are going to sleep.  Normally the suspend is
     initiated by Emacs via server-handle-suspend-tty, but if the
     server gets out of sync with reality, we may get a SIGTSTP on
     C-z.  Handling this signal and notifying Emacs about it should
     get things under control again.  */
  send_to_emacs (emacs_socket, "-suspend \n");

  /* Execute the default action by temporarily changing handling to
     the default and resignaling.  */
  install_handler (sig, SIG_DFL, NULL);
  raise (sig);
  install_handler (sig, handler, NULL);
}

/* Act on delivered signals if possible.  If EMACS_SOCKET is valid,
   use it to communicate to Emacs.  */

static void
act_on_signals (HSOCKET emacs_socket)
{
  while (true)
    {
      bool took_action = false;

      if (emacs_socket != INVALID_SOCKET)
	{
	  if (got_sigcont)
	    {
	      got_sigcont = 0;
	      took_action = true;
	      pid_t grouping = process_grouping ();
	      if (grouping < 0)
		{
		  if (tty)
		    {
		      /* Cancel the continue.  */
		      kill (grouping, SIGTTIN);
		    }
		}
	      else
		send_to_emacs (emacs_socket, "-resume \n");
	    }

	  if (got_sigtstp)
	    {
	      got_sigtstp = 0;
	      took_action = true;
	      act_on_tty_signal (SIGTSTP, handle_sigtstp, emacs_socket);
	    }
	  if (got_sigttou)
	    {
	      got_sigttou = 0;
	      took_action = true;
	      act_on_tty_signal (SIGTTOU, handle_sigttou, emacs_socket);
	    }
	}

      if (emacs_pid && got_sigwinch)
	{
	  got_sigwinch = 0;
	  took_action = true;
	  kill (emacs_pid, SIGWINCH);
	}

      if (!took_action)
	break;
    }
}

/* Create in SOCKNAME (of size SOCKNAMESIZE) a name for a local socket.
   The first TMPDIRLEN bytes of SOCKNAME are already initialized to be
   the name of a temporary directory.  Use UID and SERVER_NAME to
   concoct the name.  Return the total length of the name if successful,
   -1 if it does not fit (and store a truncated name in that case).
   Fail if TMPDIRLEN is out of range.  */

static int
local_sockname (char *sockname, int socknamesize, int tmpdirlen,
		uintmax_t uid, char const *server_name)
{
  /* If ! (0 <= TMPDIRLEN && TMPDIRLEN < SOCKNAMESIZE) the truncated
     temporary directory name is already in SOCKNAME, so nothing more
     need be stored.  */
  if (0 <= tmpdirlen)
    {
      int remaining = socknamesize - tmpdirlen;
      if (0 < remaining)
	{
	  int suffixlen = snprintf (&sockname[tmpdirlen], remaining,
				    "/emacs%"PRIuMAX"/%s", uid, server_name);
	  if (0 <= suffixlen && suffixlen < remaining)
	    return tmpdirlen + suffixlen;
	}
    }
  return -1;
}

/* Create a local socket for SERVER_NAME and connect it to Emacs.  If
   SERVER_NAME is a file name component, the local socket name
   relative to a well-known location in a temporary directory.
   Otherwise, the local socket name is SERVER_NAME.  */

static HSOCKET
set_local_socket (char const *server_name)
{
  union {
    struct sockaddr_un un;
    struct sockaddr sa;
  } server = {{ .sun_family = AF_UNIX }};
  char *sockname = server.un.sun_path;
  enum { socknamesize = sizeof server.un.sun_path };
  int tmpdirlen = -1;
  int socknamelen = -1;
  uid_t uid = geteuid ();
  bool tmpdir_used = false;

  if (strchr (server_name, '/')
      || (ISSLASH ('\\') && strchr (server_name, '\\')))
    socknamelen = snprintf (sockname, socknamesize, "%s", server_name);
  else
    {
      /* socket_name is a file name component.  */
      char const *xdg_runtime_dir = egetenv ("XDG_RUNTIME_DIR");
      if (xdg_runtime_dir)
	socknamelen = snprintf (sockname, socknamesize, "%s/emacs/%s",
				xdg_runtime_dir, server_name);
      else
	{
	  char const *tmpdir = egetenv ("TMPDIR");
	  if (tmpdir)
	    tmpdirlen = snprintf (sockname, socknamesize, "%s", tmpdir);
	  else
	    {
# ifdef DARWIN_OS
#  ifndef _CS_DARWIN_USER_TEMP_DIR
#   define _CS_DARWIN_USER_TEMP_DIR 65537
#  endif
	      size_t n = confstr (_CS_DARWIN_USER_TEMP_DIR,
				  sockname, socknamesize);
	      if (0 < n && n < (size_t) -1)
	        tmpdirlen = min (n - 1, socknamesize);
# endif
	      if (tmpdirlen < 0)
		tmpdirlen = snprintf (sockname, socknamesize, "/tmp");
	    }
	  socknamelen = local_sockname (sockname, socknamesize, tmpdirlen,
					uid, server_name);
	  tmpdir_used = true;
	}
    }

  if (! (0 <= socknamelen && socknamelen < socknamesize))
    {
      message (true, "%s: socket-name %s... too long\n", progname, sockname);
      fail ();
    }

  /* See if the socket exists, and if it's owned by us. */
  int sock_status = socket_status (sockname, uid);
  if (sock_status)
    {
      /* Failing that, see if LOGNAME or USER exist and differ from
	 our euid.  If so, look for a socket based on the UID
	 associated with the name.  This is reminiscent of the logic
	 that init_editfns uses to set the global Vuser_full_name.  */

      char const *user_name = egetenv ("LOGNAME");

      if (!user_name)
	user_name = egetenv ("USER");

      if (user_name)
	{
	  struct passwd *pw = getpwnam (user_name);

	  if (pw && pw->pw_uid != uid)
	    {
	      /* We're running under su, apparently. */
	      socknamelen = local_sockname (sockname, socknamesize, tmpdirlen,
					    pw->pw_uid, server_name);
	      if (socknamelen < 0)
		{
		  message (true, "%s: socket-name %s... too long\n",
			   progname, sockname);
		  exit (EXIT_FAILURE);
		}

	      sock_status = socket_status (sockname, uid);
	    }
	}
    }

  if (sock_status == 0)
    {
      HSOCKET s = cloexec_socket (AF_UNIX, SOCK_STREAM, 0);
      if (s < 0)
	{
	  message (true, "%s: socket: %s\n", progname, strerror (errno));
	  return INVALID_SOCKET;
	}
      if (connect (s, &server.sa, sizeof server.un) != 0)
	{
	  message (true, "%s: connect: %s\n", progname, strerror (errno));
	  CLOSE_SOCKET (s);
	  return INVALID_SOCKET;
	}

      struct stat connect_stat;
      if (fstat (s, &connect_stat) != 0)
	sock_status = errno;
      else if (connect_stat.st_uid == uid)
	return s;
      else
	sock_status = -1;

      CLOSE_SOCKET (s);
    }

  if (sock_status < 0)
    message (true, "%s: Invalid socket owner\n", progname);
  else if (sock_status == ENOENT)
    {
      if (tmpdir_used)
	{
	  uintmax_t id = uid;
	  char sockdirname[socknamesize];
	  int sockdirnamelen = snprintf (sockdirname, sizeof sockdirname,
					 "/run/user/%"PRIuMAX, id);
	  if (0 <= sockdirnamelen && sockdirnamelen < sizeof sockdirname
	      && faccessat (AT_FDCWD, sockdirname, X_OK, AT_EACCESS) == 0)
	    message
	      (true,
	       ("%s: Should XDG_RUNTIME_DIR='%s' be in the environment?\n"
		"%s: (Be careful: XDG_RUNTIME_DIR is security-related.)\n"),
	       progname, sockdirname, progname);
	}
      message (true,
	       ("%s: can't find socket; have you started the server?\n"
		"%s: To start the server in Emacs,"
		" type \"M-x server-start\".\n"),
	       progname, progname);
    }
  else
    message (true, "%s: can't stat %s: %s\n",
	     progname, sockname, strerror (sock_status));

  return INVALID_SOCKET;
}
#endif /* SOCKETS_IN_FILE_SYSTEM */

static HSOCKET
set_socket (bool no_exit_if_error)
{
  HSOCKET s;
  const char *local_server_file = server_file;

  INITIALIZE ();

#ifdef SOCKETS_IN_FILE_SYSTEM
  if (!socket_name)
    socket_name = egetenv ("EMACS_SOCKET_NAME");

  if (socket_name)
    {
      /* Explicit --socket-name argument, or environment variable.  */
      s = set_local_socket (socket_name);
      if (s != INVALID_SOCKET || no_exit_if_error)
	return s;
      message (true, "%s: error accessing socket \"%s\"\n",
	       progname, socket_name);
      exit (EXIT_FAILURE);
    }
#endif

  /* Explicit --server-file arg or EMACS_SERVER_FILE variable.  */
  if (!local_server_file)
    local_server_file = egetenv ("EMACS_SERVER_FILE");

  if (local_server_file)
    {
      s = set_tcp_socket (local_server_file);
      if (s != INVALID_SOCKET || no_exit_if_error)
	return s;

      message (true, "%s: error accessing server file \"%s\"\n",
	       progname, local_server_file);
      exit (EXIT_FAILURE);
    }

#ifdef SOCKETS_IN_FILE_SYSTEM
  /* Implicit local socket.  */
  s = set_local_socket ("server");
  if (s != INVALID_SOCKET)
    return s;
#endif

  /* Implicit server file.  */
  s = set_tcp_socket ("server");
  if (s != INVALID_SOCKET || no_exit_if_error)
    return s;

  /* No implicit or explicit socket, and no alternate editor.  */
  message (true, "%s: No socket or alternate editor.  Please use:\n\n"
#ifdef SOCKETS_IN_FILE_SYSTEM
"\t--socket-name\n"
#endif
"\t--server-file      (or environment variable EMACS_SERVER_FILE)\n\
\t--alternate-editor (or environment variable ALTERNATE_EDITOR)\n",
           progname);
  exit (EXIT_FAILURE);
}

#ifdef HAVE_NTGUI
FARPROC set_fg;  /* Pointer to AllowSetForegroundWindow.  */
FARPROC get_wc;  /* Pointer to RealGetWindowClassA.  */

void w32_set_user_model_id (void);

void
w32_set_user_model_id (void)
{
  HMODULE shell;
  HRESULT (WINAPI * set_user_model) (const wchar_t * id);

  /* On Windows 7 and later, we need to set the user model ID
     to associate emacsclient launched files with Emacs frames
     in the UI.  */
  shell = LoadLibrary ("shell32.dll");
  if (shell)
    {
      set_user_model
	= (void *) GetProcAddress (shell,
				   "SetCurrentProcessExplicitAppUserModelID");
      /* If the function is defined, then we are running on Windows 7
	 or newer, and the UI uses this to group related windows
	 together.  Since emacs, runemacs, emacsclient are related, we
	 want them grouped even though the executables are different,
	 so we need to set a consistent ID between them.  */
      if (set_user_model)
	set_user_model (L"GNU.Emacs");

      FreeLibrary (shell);
    }
}

BOOL CALLBACK w32_find_emacs_process (HWND, LPARAM);

BOOL CALLBACK
w32_find_emacs_process (HWND hWnd, LPARAM lParam)
{
  DWORD pid;
  char class[6];

  /* Reject any window not of class "Emacs".  */
  if (! get_wc (hWnd, class, sizeof (class))
      || strcmp (class, "Emacs"))
    return TRUE;

  /* We only need the process id, not the thread id.  */
  (void) GetWindowThreadProcessId (hWnd, &pid);

  /* Not the one we're looking for.  */
  if (pid != (DWORD) emacs_pid) return TRUE;

  /* OK, let's raise it.  */
  set_fg (emacs_pid);

  /* Stop enumeration.  */
  return FALSE;
}

/* Search for a window of class "Emacs" and owned by a process with
   process id = emacs_pid.  If found, allow it to grab the focus.  */
void w32_give_focus (void);

void
w32_give_focus (void)
{
  HANDLE user32;

  /* It shouldn't happen when dealing with TCP sockets.  */
  if (!emacs_pid) return;

  user32 = GetModuleHandle ("user32.dll");

  if (!user32)
    return;

  /* Modern Windows restrict which processes can set the foreground window.
     emacsclient can allow Emacs to grab the focus by calling the function
     AllowSetForegroundWindow.  Unfortunately, older Windows (W95, W98 and
     NT) lack this function, so we have to check its availability.  */
  if ((set_fg = GetProcAddress (user32, "AllowSetForegroundWindow"))
      && (get_wc = GetProcAddress (user32, "RealGetWindowClassA")))
    EnumWindows (w32_find_emacs_process, (LPARAM) 0);
}
#endif /* HAVE_NTGUI */

/* Start the emacs daemon and try to connect to it.  */

static HSOCKET
start_daemon_and_retry_set_socket (void)
{
#ifndef WINDOWSNT
  pid_t dpid;
  int status;

  dpid = fork ();

  if (dpid > 0)
    {
      pid_t w = waitpid (dpid, &status, WUNTRACED | WCONTINUED);

      if (w < 0 || !WIFEXITED (status) || WEXITSTATUS (status))
	{
	  message (true, "Error: Could not start the Emacs daemon\n");
	  exit (EXIT_FAILURE);
	}

      /* Try connecting, the daemon should have started by now.  */
      message (true,
	       "Emacs daemon should have started, trying to connect again\n");
    }
  else if (dpid < 0)
    {
      fprintf (stderr, "Error: Cannot fork!\n");
      exit (EXIT_FAILURE);
    }
  else
    {
      char emacs[] = "emacs";
      char daemon_option[] = "--daemon";
      char *d_argv[3];
      d_argv[0] = emacs;
      d_argv[1] = daemon_option;
      d_argv[2] = 0;
# ifdef SOCKETS_IN_FILE_SYSTEM
      if (socket_name != NULL)
	{
	  /* Pass  --daemon=socket_name as argument.  */
	  const char *deq = "--daemon=";
	  char *daemon_arg = xmalloc (strlen (deq)
				      + strlen (socket_name) + 1);
	  strcpy (stpcpy (daemon_arg, deq), socket_name);
	  d_argv[1] = daemon_arg;
	}
# endif
      execvp ("emacs", d_argv);
      message (true, "%s: error starting emacs daemon\n", progname);
      exit (EXIT_FAILURE);
    }
#else  /* WINDOWSNT */
  DWORD wait_result;
  HANDLE w32_daemon_event;
  STARTUPINFO si;
  PROCESS_INFORMATION pi;

  ZeroMemory (&si, sizeof si);
  si.cb = sizeof si;
  ZeroMemory (&pi, sizeof pi);

  /* We start Emacs in daemon mode, and then wait for it to signal us
     it is ready to accept client connections, by asserting an event
     whose name is known to the daemon (defined by nt/inc/ms-w32.h).  */

  if (!CreateProcess (NULL, (LPSTR)"emacs --daemon", NULL, NULL, FALSE,
                      CREATE_NO_WINDOW, NULL, NULL, &si, &pi))
    {
      char* msg = NULL;

      FormatMessage (FORMAT_MESSAGE_FROM_SYSTEM
		     | FORMAT_MESSAGE_ALLOCATE_BUFFER
		     | FORMAT_MESSAGE_ARGUMENT_ARRAY,
		     NULL, GetLastError (), 0, (LPTSTR)&msg, 0, NULL);
      message (true, "%s: error starting emacs daemon (%s)\n", progname, msg);
      exit (EXIT_FAILURE);
    }

  w32_daemon_event = CreateEvent (NULL, TRUE, FALSE, W32_DAEMON_EVENT);
  if (w32_daemon_event == NULL)
    {
      message (true, "Couldn't create Windows daemon event");
      exit (EXIT_FAILURE);
    }
  if ((wait_result = WaitForSingleObject (w32_daemon_event, INFINITE))
      != WAIT_OBJECT_0)
    {
      const char *msg = NULL;

      switch (wait_result)
	{
	case WAIT_ABANDONED:
	  msg = "The daemon exited unexpectedly";
	  break;
	case WAIT_TIMEOUT:
	  /* Can't happen due to INFINITE.  */
	default:
	case WAIT_FAILED:
	  FormatMessage (FORMAT_MESSAGE_FROM_SYSTEM
			 | FORMAT_MESSAGE_ALLOCATE_BUFFER
			 | FORMAT_MESSAGE_ARGUMENT_ARRAY,
			 NULL, GetLastError (), 0, (LPTSTR)&msg, 0, NULL);
	  break;
	}
      message (true, "Error: Could not start the Emacs daemon: %s\n", msg);
      exit (EXIT_FAILURE);
    }
  CloseHandle (w32_daemon_event);

  /* Try connecting, the daemon should have started by now.  */
  /* It's just a progress message, so don't pop a dialog if this is
     emacsclientw.  */
  if (!w32_window_app ())
    message (true,
	     "Emacs daemon should have started, trying to connect again\n");
#endif /* WINDOWSNT */

  HSOCKET emacs_socket = set_socket (true);
  if (emacs_socket == INVALID_SOCKET)
    {
      message (true,
	       "Error: Cannot connect even after starting the Emacs daemon\n");
      exit (EXIT_FAILURE);
    }
  return emacs_socket;
}

int
main (int argc, char **argv)
{
  main_argc = argc;
  main_argv = argv;
  progname = argv[0] ? argv[0] : "emacsclient";

  int rl = 0;
  bool skiplf = true;
  char string[BUFSIZ + 1];
  int exit_status = EXIT_SUCCESS;

#ifdef HAVE_NTGUI
  /* On Windows 7 and later, we need to explicitly associate
     emacsclient with emacs so the UI behaves sensibly.  This
     association does no harm if we're not actually connecting to an
     Emacs using a window display.  */
  w32_set_user_model_id ();
#endif

  /* Process options.  */
  decode_options (argc, argv);

  if (! (optind < argc || eval || create_frame))
    {
      message (true, ("%s: file name or argument required\n"
		      "Try '%s --help' for more information\n"),
	       progname, progname);
      exit (EXIT_FAILURE);
    }

#ifdef SOCKETS_IN_FILE_SYSTEM
  if (tty)
    {
      pid_t grouping = process_grouping ();
      if (grouping < 0)
	kill (grouping, SIGTTIN);
    }
#endif

  /* If alternate_editor is the empty string, start the emacs daemon
     in case of failure to connect.  */
  bool start_daemon_if_needed = alternate_editor && !alternate_editor[0];

  HSOCKET emacs_socket = set_socket (alternate_editor
				     || start_daemon_if_needed);
  if (emacs_socket == INVALID_SOCKET)
    {
      if (! start_daemon_if_needed)
	fail ();

      emacs_socket = start_daemon_and_retry_set_socket ();
    }

  char *cwd = get_current_dir_name ();
  if (cwd == 0)
    {
      message (true, "%s: %s\n", progname,
	       "Cannot get current working directory");
      fail ();
    }

#ifdef HAVE_NTGUI
  if (display && !strcmp (display, "w32"))
  w32_give_focus ();
#endif

  /* Send over our environment and current directory. */
  if (create_frame)
    {
      for (char *const *e = environ; *e; e++)
        {
          send_to_emacs (emacs_socket, "-env ");
          quote_argument (emacs_socket, *e);
          send_to_emacs (emacs_socket, " ");
        }
    }
  send_to_emacs (emacs_socket, "-dir ");
  if (tramp_prefix)
    quote_argument (emacs_socket, tramp_prefix);
  quote_argument (emacs_socket, cwd);
  free (cwd);
  send_to_emacs (emacs_socket, "/");
  send_to_emacs (emacs_socket, " ");

 retry:
  if (nowait)
    send_to_emacs (emacs_socket, "-nowait ");

  if (!create_frame)
    send_to_emacs (emacs_socket, "-current-frame ");

  if (display)
    {
      send_to_emacs (emacs_socket, "-display ");
      quote_argument (emacs_socket, display);
      send_to_emacs (emacs_socket, " ");
    }

  if (parent_id)
    {
      send_to_emacs (emacs_socket, "-parent-id ");
      quote_argument (emacs_socket, parent_id);
      send_to_emacs (emacs_socket, " ");
    }

  if (frame_parameters && create_frame)
    {
      send_to_emacs (emacs_socket, "-frame-parameters ");
      quote_argument (emacs_socket, frame_parameters);
      send_to_emacs (emacs_socket, " ");
    }

  /* Unless we are certain we don't want to occupy the tty, send our
     tty information to Emacs.  For example, in daemon mode Emacs may
     need to occupy this tty if no other frame is available.  */
  if (create_frame || !eval)
    {
      const char *tty_type, *tty_name;

      if (find_tty (&tty_type, &tty_name, !tty))
	{
	  /* Install signal handlers before opening a frame on the
	     current tty.  */
	  init_signals ();

	  send_to_emacs (emacs_socket, "-tty ");
	  quote_argument (emacs_socket, tty_name);
	  send_to_emacs (emacs_socket, " ");
	  quote_argument (emacs_socket, tty_type);
	  send_to_emacs (emacs_socket, " ");
	}
    }

  if (create_frame && !tty)
    send_to_emacs (emacs_socket, "-window-system ");

  if (optind < argc)
    {
      for (int i = optind; i < argc; i++)
	{

	  if (eval)
            {
              /* Don't prepend cwd or anything like that.  */
              send_to_emacs (emacs_socket, "-eval ");
              quote_argument (emacs_socket, argv[i]);
              send_to_emacs (emacs_socket, " ");
              continue;
            }

	  char *p = argv[i];
	  if (*p == '+')
            {
	      unsigned char c;
	      do
		c = *++p;
	      while (isdigit (c) || c == ':');

	      if (c == 0)
                {
                  send_to_emacs (emacs_socket, "-position ");
                  quote_argument (emacs_socket, argv[i]);
                  send_to_emacs (emacs_socket, " ");
                  continue;
                }
            }
#ifdef WINDOWSNT
	  else if (! IS_ABSOLUTE_FILE_NAME (argv[i])
		   && (isalpha (argv[i][0]) && argv[i][1] == ':'))
	    /* Windows can have a different default directory for each
	       drive, so the cwd passed via "-dir" is not sufficient
	       to account for that.
	       If the user uses <drive>:<relpath>, we hence need to be
	       careful to expand <relpath> with the default directory
	       corresponding to <drive>.  */
	    {
	      char *filename = xmalloc (MAX_PATH);
	      DWORD size;

	      size = GetFullPathName (argv[i], MAX_PATH, filename, NULL);
	      if (size > 0 && size < MAX_PATH)
		argv[i] = filename;
	      else
		free (filename);
	    }
#endif

          send_to_emacs (emacs_socket, "-file ");
	  if (tramp_prefix && IS_ABSOLUTE_FILE_NAME (argv[i]))
	    quote_argument (emacs_socket, tramp_prefix);
          quote_argument (emacs_socket, argv[i]);
          send_to_emacs (emacs_socket, " ");
        }
    }
  else if (eval)
    {
      /* Read expressions interactively.  */
      while (fgets (string, BUFSIZ, stdin))
	{
	  send_to_emacs (emacs_socket, "-eval ");
	  quote_argument (emacs_socket, string);
	}
      send_to_emacs (emacs_socket, " ");
    }

  send_to_emacs (emacs_socket, "\n");

  /* Wait for an answer. */
  if (!eval && !tty && !nowait && !quiet && 0 <= process_grouping ())
    {
      printf ("Waiting for Emacs...");
      skiplf = false;
    }
  fflush (stdout);

  /* Now, wait for an answer and print any messages.  */
  while (exit_status == EXIT_SUCCESS)
    {
      do
	{
	  act_on_signals (emacs_socket);
	  rl = recv (emacs_socket, string, BUFSIZ, 0);
	}
      while (rl < 0 && errno == EINTR);

      if (rl <= 0)
        break;

      string[rl] = '\0';

      /* Loop over all NL-terminated messages.  */
      char *p = string;
      for (char *end_p = p; end_p && *end_p != '\0'; p = end_p)
	{
	  end_p = strchr (p, '\n');
	  if (end_p != NULL)
	    *end_p++ = '\0';

          if (strprefix ("-emacs-pid ", p))
            {
              /* -emacs-pid PID: The process id of the Emacs process. */
	      emacs_pid = strtoumax (p + strlen ("-emacs-pid"), NULL, 10);
            }
          else if (strprefix ("-window-system-unsupported ", p))
            {
              /* -window-system-unsupported: Emacs was compiled without support
                 for whatever window system we tried.  Try the alternate
                 display, or, failing that, try the terminal.  */
              if (alt_display)
                {
                  display = alt_display;
                  alt_display = NULL;
                }
              else
                {
                  nowait = false;
                  tty = true;
                }

              goto retry;
            }
          else if (strprefix ("-print ", p))
            {
              /* -print STRING: Print STRING on the terminal. */
	      if (!suppress_output)
		{
		  char *str = unquote_argument (p + strlen ("-print "));
		  printf (&"\n%s"[skiplf], str);
		  if (str[0])
		    skiplf = str[strlen (str) - 1] == '\n';
		}
	    }
          else if (strprefix ("-print-nonl ", p))
            {
              /* -print-nonl STRING: Print STRING on the terminal.
                 Used to continue a preceding -print command.  */
	      if (!suppress_output)
		{
		  char *str = unquote_argument (p + strlen ("-print-nonl "));
		  printf ("%s", str);
		  if (str[0])
		    skiplf = str[strlen (str) - 1] == '\n';
		}
            }
          else if (strprefix ("-error ", p))
            {
              /* -error DESCRIPTION: Signal an error on the terminal. */
              char *str = unquote_argument (p + strlen ("-error "));
              if (!skiplf)
                printf ("\n");
              fprintf (stderr, "*ERROR*: %s", str);
              if (str[0])
	        skiplf = str[strlen (str) - 1] == '\n';
              exit_status = EXIT_FAILURE;
            }
#ifndef WINDOWSNT
	  else if (strprefix ("-suspend ", p))
	    {
	      /* -suspend: Suspend this terminal, i.e., stop the process. */
	      if (!skiplf)
		printf ("\n");
	      skiplf = true;
	      kill (0, SIGSTOP);
	    }
#endif
	  else
	    {
	      /* Unknown command. */
	      printf (&"\n*ERROR*: Unknown message: %s\n"[skiplf], p);
	      skiplf = true;
	    }
	}
    }

  if (!skiplf && 0 <= process_grouping ())
    printf ("\n");

  if (rl < 0)
    exit_status = EXIT_FAILURE;

  CLOSE_SOCKET (emacs_socket);
  return exit_status;
}<|MERGE_RESOLUTION|>--- conflicted
+++ resolved
@@ -924,20 +924,9 @@
 static FILE *
 open_config (char const *home, char const *xdg, char const *config_file)
 {
-<<<<<<< HEAD
-  if (!home)
-    return NULL;
-  ptrdiff_t homelen = strlen (home);
-  static char const emacs_d_server[] = "/.emacs2.d/server/";
-  ptrdiff_t suffixsize = sizeof emacs_d_server + strlen (config_file);
-  char *configname = xmalloc (homelen + suffixsize);
-  strcpy (stpcpy (stpcpy (configname, home), emacs_d_server), config_file);
-
-  FILE *config = fopen (configname, "rb");
-=======
   ptrdiff_t xdgsubdirsize = xdg ? strlen (xdg) + sizeof "/emacs/server/" : 0;
   ptrdiff_t homesuffixsizemax = max (sizeof "/.config/emacs/server/",
-				     sizeof "/.emacs.d/server/");
+				     sizeof "/.emacs2.d/server/");
   ptrdiff_t homesubdirsizemax = home ? strlen (home) + homesuffixsizemax : 0;
   char *configname = xmalloc (max (xdgsubdirsize, homesubdirsizemax)
 			      + strlen (config_file));
@@ -955,12 +944,11 @@
 
   if (! config && home)
     {
-      strcpy (stpcpy (stpcpy (configname, home), "/.emacs.d/server/"),
+      strcpy (stpcpy (stpcpy (configname, home), "/.emacs2.d/server/"),
 	      config_file);
       config = fopen (configname, "rb");
     }
 
->>>>>>> 77207ca8
   free (configname);
   return config;
 }
