--- conflicted
+++ resolved
@@ -920,7 +920,7 @@
   if (!home)
     return NULL;
   ptrdiff_t homelen = strlen (home);
-  static char const emacs_d_server[] = "/.emacs.d/server/";
+  static char const emacs_d_server[] = "/.emacs2.d/server/";
   ptrdiff_t suffixsize = sizeof emacs_d_server + strlen (config_file);
   char *configname = xmalloc (homelen + suffixsize);
   strcpy (stpcpy (stpcpy (configname, home), emacs_d_server), config_file);
@@ -945,36 +945,10 @@
     config = fopen (config_file, "rb");
   else
     {
-<<<<<<< HEAD
-      const char *home = egetenv ("HOME");
-
-      if (home)
-        {
-	  char *path = xmalloc (strlen (home) + strlen (config_file)
-				+ EXTRA_SPACE);
-	  char *z = stpcpy (path, home);
-	  z = stpcpy (z, "/.emacs2.d/server/");
-	  strcpy (z, config_file);
-          config = fopen (path, "rb");
-	  free (path);
-        }
-#ifdef WINDOWSNT
-      if (!config && (home = egetenv ("APPDATA")))
-        {
-	  char *path = xmalloc (strlen (home) + strlen (config_file)
-				+ EXTRA_SPACE);
-	  char *z = stpcpy (path, home);
-	  z = stpcpy (z, "/.emacs2.d/server/");
-	  strcpy (z, config_file);
-          config = fopen (path, "rb");
-	  free (path);
-        }
-=======
       config = open_config (egetenv ("HOME"), config_file);
 #ifdef WINDOWSNT
       if (!config)
 	config = open_config (egetenv ("APPDATA"), config_file);
->>>>>>> 4eb78a47
 #endif
     }
 
