--- conflicted
+++ resolved
@@ -1,18 +1,18 @@
-2011-07-24  Eli Zaretskii  <eliz@gnu.org>
-
-<<<<<<< HEAD
-	* xfaces.c (check_lface_attrs) [HAVE_WINDOW_SYSTEM]: Allow `nil'
-	for attrs[LFACE_FONTSET_INDEX].
-
-2011-07-23  Paul Eggert  <eggert@cs.ucla.edu>
-
-	* xml.c (parse_region): Remove unused local
-	that was recently introduced.
-=======
+2011-07-25  Eli Zaretskii  <eliz@gnu.org>
+
 	* xdisp.c (compute_display_string_pos): Fix logic of caching
 	previous display string position.  Initialize cached_prev_pos to
 	-1.  Fixes slow-down at the beginning of a buffer.
->>>>>>> 7daee910
+
+2011-07-24  Eli Zaretskii  <eliz@gnu.org>
+
+	* xfaces.c (check_lface_attrs) [HAVE_WINDOW_SYSTEM]: Allow `nil'
+	for attrs[LFACE_FONTSET_INDEX].
+
+2011-07-23  Paul Eggert  <eggert@cs.ucla.edu>
+
+	* xml.c (parse_region): Remove unused local
+	that was recently introduced.
 
 2011-07-23  Eli Zaretskii  <eliz@gnu.org>
 
