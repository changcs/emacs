--- conflicted
+++ resolved
@@ -519,26 +519,6 @@
 
 #define EQ(x, y) (XHASH (x) == XHASH (y))
 
-<<<<<<< HEAD
-#ifndef XPNTR
-#ifdef DATA_SEG_BITS
-/* This case is used for the rt-pc.
-   In the diffs I was given, it checked for ptr = 0
-   and did not adjust it in that case.
-   But I don't think that zero should ever be found
-   in a Lisp object whose data type says it points to something.  */
-#define XPNTR(a) (XUINT (a) | DATA_SEG_BITS)
-#else
-/* Some versions of gcc seem to consider the bitfield width when
-   issuing the "cast to pointer from integer of different size"
-   warning, so the cast is here to widen the value back to its natural
-   size.  */
-#define XPNTR(a) ((EMACS_INT) XUINT (a))
-#endif
-#endif /* no XPNTR */
-
-=======
->>>>>>> 0d19d4fe
 /* Largest and smallest representable fixnum values.  These are the C
    values.  */
 
