--- conflicted
+++ resolved
@@ -1,12 +1,7 @@
-<<<<<<< HEAD
-2014-07-21  Stefan Monnier  <monnier@iro.umontreal.ca>
-=======
-2014-07-20  Fabián Ezequiel Gallina  <fgallina@gnu.org>
+2014-07-21  Fabián Ezequiel Gallina  <fgallina@gnu.org>
 
 	* automated/python-tests.el:
 	(python-util-clone-local-variables-1): Fix test.
-
-2014-07-17  Fabián Ezequiel Gallina  <fgallina@gnu.org>
 
 	* automated/python-tests.el (python-shell-make-comint-1):
 	(python-shell-make-comint-2): Fix indentation.
@@ -37,8 +32,7 @@
 	(python-shell-prompt-set-calculated-regexps-6)
 	(python-util-valid-regexp-p-1): New tests.
 
-2014-07-09  Fabián Ezequiel Gallina  <fgallina@gnu.org>
->>>>>>> ef3b7194
+2014-07-21  Stefan Monnier  <monnier@iro.umontreal.ca>
 
 	* automated/advice-tests.el (advice-test-call-interactively): Make sure
 	the function's definition is fully restored at the end.
@@ -73,13 +67,9 @@
 	(python-info-dedenter-statement-p-4)
 	(python-info-dedenter-statement-p-5): New tests.
 
-<<<<<<< HEAD
 2014-07-08  Stefan Monnier  <monnier@iro.umontreal.ca>
 
 	* indent/perl.perl: Add indentation pattern for hash-table entries.
-=======
-2014-07-01  Fabián Ezequiel Gallina  <fgallina@gnu.org>
->>>>>>> ef3b7194
 
 2014-07-04  Michael Albinus  <michael.albinus@gmx.de>
 
